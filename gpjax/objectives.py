--- conflicted
+++ resolved
@@ -45,13 +45,9 @@
 
 class ConjugateMLL(AbstractObjective):
     def step(
-<<<<<<< HEAD
         self,
         posterior: "gpjax.gps.ConjugatePosterior",  # noqa: F821
         train_data: Dataset,  # noqa: F821
-=======
-        self, posterior: "gpjax.gps.ConjugatePosterior", train_data: Dataset
->>>>>>> 21a12df8
     ) -> ScalarFloat:
         """Compute the marginal log-likelihood function of the Gaussian process.
         The returned function can then be used for gradient based optimisation
@@ -111,11 +107,7 @@
 
         Returns
         -------
-<<<<<<< HEAD
             ScalarFloat: A functional representation
-=======
-            Callable[[Parameters], ScalarFloat]: A functional representation
->>>>>>> 21a12df8
                 of the marginal log-likelihood that can be evaluated at a
                 given parameter set.
         """
@@ -138,11 +130,7 @@
 
 class NonConjugateMLL(AbstractObjective):
     def step(
-<<<<<<< HEAD
         self, posterior: "gpjax.gps.NonConjugatePosterior", data: Dataset  # noqa: F821
-=======
-        self, posterior: "gpjax.gps.NonConjugatePosterior", data: Dataset
->>>>>>> 21a12df8
     ) -> ScalarFloat:
         """
         Compute the marginal log-likelihood function of the Gaussian process.
@@ -170,14 +158,8 @@
 
         Returns
         -------
-<<<<<<< HEAD
             ScalarFloat: A functional representation of the marginal log-likelihood
             that can be evaluated at a given parameter set.
-=======
-            Callable[[Parameters], ScalarFloat]: A functional representation
-                of the marginal log-likelihood that can be evaluated at a given
-                parameter set.
->>>>>>> 21a12df8
         """
         # Unpack the training data
         x, y, n = data.X, data.y, data.n
@@ -208,11 +190,7 @@
 class ELBO(AbstractObjective):
     def step(
         self,
-<<<<<<< HEAD
         variational_family: "gpjax.variational_families.AbstractVariationalFamily",  # noqa: F821
-=======
-        variational_family: "gpjax.variational_families.AbstractVariationalFamily",
->>>>>>> 21a12df8
         train_data: Dataset,
     ) -> ScalarFloat:
         """Compute the evidence lower bound under this model. In short, this requires
@@ -256,15 +234,9 @@
 
 
 def variational_expectation(
-<<<<<<< HEAD
     variational_family: "gpjax.variational_families.AbstractVariationalFamily",  # noqa: F821
     train_data: Dataset,
-) -> Float[Array, " N"]:
-=======
-    variational_family: "gpjax.variational_families.AbstractVariationalFamily",
-    train_data: Dataset,
 ) -> Float[Array, "N"]:
->>>>>>> 21a12df8
     """Compute the expectation of our model's log-likelihood under our variational
     distribution. Batching can be done here to speed up computation.
 
@@ -308,11 +280,7 @@
 
     def step(
         self,
-<<<<<<< HEAD
         variational_family: "gpjax.variational_families.AbstractVariationalFamily",  # noqa: F821
-=======
-        variational_family: "gpjax.variational_families.AbstractVariationalFamily",
->>>>>>> 21a12df8
         train_data: Dataset,
     ) -> ScalarFloat:
         """Compute the evidence lower bound under this model. In short, this requires
