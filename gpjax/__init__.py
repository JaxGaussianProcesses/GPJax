--- conflicted
+++ resolved
@@ -13,21 +13,6 @@
 # limitations under the License.
 # ==============================================================================
 
-<<<<<<< HEAD
-from .dataset import Dataset
-from .fit import fit
-from .gps import Prior, construct_posterior
-from .kernels import *
-from .likelihoods import Bernoulli, Gaussian, Poisson
-from .mean_functions import Constant, Zero
-from .objectives import (ELBO, CollapsedELBO, ConjugateMLL,
-                         LogPosteriorDensity, NonConjugateMLL)
-from .variational_families import (CollapsedVariationalGaussian,
-                                   ExpectationVariationalGaussian,
-                                   NaturalVariationalGaussian,
-                                   VariationalGaussian,
-                                   WhitenedVariationalGaussian)
-=======
 from gpjax.dataset import Dataset
 from gpjax.fit import fit
 from gpjax.gps import (
@@ -57,7 +42,6 @@
     VariationalGaussian,
     WhitenedVariationalGaussian,
 )
->>>>>>> 21a12df8
 
 __license__ = "MIT"
 __description__ = "Didactic Gaussian processes in JAX"
