# Copyright 2022 The GPJax Contributors. All Rights Reserved.
#
# Licensed under the Apache License, Version 2.0 (the "License");
# you may not use this file except in compliance with the License.
# You may obtain a copy of the License at
#
#     http://www.apache.org/licenses/LICENSE-2.0
#
# Unless required by applicable law or agreed to in writing, software
# distributed under the License is distributed on an "AS IS" BASIS,
# WITHOUT WARRANTIES OR CONDITIONS OF ANY KIND, either express or implied.
# See the License for the specific language governing permissions and
# limitations under the License.
# ==============================================================================


from beartype.typing import (
    Any,
    Optional,
    Tuple,
)
from jax import vmap
import jax.numpy as jnp
import jax.random as jr
from jaxtyping import Float
import tensorflow_probability.substrates.jax as tfp

from gpjax.linops import (
    IdentityLinearOperator,
    LinearOperator,
)
from gpjax.typing import (
    Array,
    KeyArray,
    ScalarFloat,
)

tfd = tfp.distributions


def _check_loc_scale(loc: Optional[Any], scale: Optional[Any]) -> None:
    """Checks that the inputs are correct."""
    if loc is None and scale is None:
        raise ValueError("At least one of `loc` or `scale` must be specified.")

    if loc is not None and loc.ndim < 1:
        raise ValueError("The parameter `loc` must have at least one dimension.")

    if scale is not None and scale.ndim < 2:
        raise ValueError(
            "The `scale` must have at least two dimensions, but "
            f"`scale.shape = {scale.shape}`."
        )

    if scale is not None and not isinstance(scale, LinearOperator):
        raise ValueError(
            f"scale must be a LinearOperator or a JAX array, but got {type(scale)}"
        )

    if scale is not None and (scale.shape[-1] != scale.shape[-2]):
        raise ValueError(
            f"The `scale` must be a square matrix, but `scale.shape = {scale.shape}`."
        )

    if loc is not None:
        num_dims = loc.shape[-1]
        if scale is not None and (scale.shape[-1] != num_dims):
            raise ValueError(
                f"Shapes are not compatible: `loc.shape = {loc.shape}` and "
                f"`scale.shape = {scale.shape}`."
            )


class GaussianDistribution(tfd.Distribution):
    """Multivariate Gaussian distribution with a linear operator scale matrix.

    Args:
        loc (Optional[Float[Array, " N"]]): The mean of the distribution. Defaults to None.
        scale (Optional[LinearOperator]): The scale matrix of the distribution. Defaults to None.

    Returns
    -------
        GaussianDistribution: A multivariate Gaussian distribution with a linear operator scale matrix.
    """

    # TODO: Consider `distrax.transformed.Transformed` object. Can we create a LinearOperator to `distrax.bijector` representation
    # and modify `distrax.MultivariateNormalFromBijector`?

    # TODO: Consider natural and expectation parameterisations in future work.

    def __init__(
        self,
        loc: Optional[Float[Array, " N"]] = None,
        scale: Optional[LinearOperator] = None,
    ) -> None:
        """Initialises the distribution."""
        _check_loc_scale(loc, scale)

        # Find dimensionality of the distribution.
        if loc is not None:
            num_dims = loc.shape[-1]

        elif scale is not None:
            num_dims = scale.shape[-1]

        # Set the location to zero vector if unspecified.
        if loc is None:
            loc = jnp.zeros((num_dims,))

        # If not specified, set the scale to the identity matrix.
        if scale is None:
            scale = IdentityLinearOperator(num_dims)

        self.loc = loc
        self.scale = scale

    def mean(self) -> Float[Array, " N"]:
        """Calculates the mean."""
        return self.loc

    def median(self) -> Float[Array, " N"]:
        """Calculates the median."""
        return self.loc

    def mode(self) -> Float[Array, " N"]:
        """Calculates the mode."""
        return self.loc

    def covariance(self) -> Float[Array, "N N"]:
        """Calculates the covariance matrix."""
        return self.scale.to_dense()

    def variance(self) -> Float[Array, " N"]:
        """Calculates the variance."""
        return self.scale.diagonal()

    def stddev(self) -> Float[Array, " N"]:
        """Calculates the standard deviation."""
        return jnp.sqrt(self.scale.diagonal())

    @property
    def event_shape(self) -> Tuple:
        """Returns the event shape."""
        return self.loc.shape[-1:]

    def entropy(self) -> ScalarFloat:
        """Calculates the entropy of the distribution."""
        return 0.5 * (
            self.event_shape[0] * (1.0 + jnp.log(2.0 * jnp.pi)) + self.scale.log_det()
        )

<<<<<<< HEAD
    def log_prob(self, y: Float[Array, " N"]) -> ScalarFloat:
=======
    def log_prob(self, y: Float[Array, "N"]) -> ScalarFloat:
>>>>>>> 21a12df8
        """Calculates the log pdf of the multivariate Gaussian.

        Args:
            y (Float[Array, " N"]): The value to calculate the log probability of.

        Returns
        -------
            ScalarFloat: The log probability of the value.
        """
        mu = self.loc
        sigma = self.scale
        n = mu.shape[-1]

        # diff, y - µ
        diff = y - mu

        # compute the pdf, -1/2[ n log(2π) + log|Σ| + (y - µ)ᵀΣ⁻¹(y - µ) ]
        return -0.5 * (
            n * jnp.log(2.0 * jnp.pi) + sigma.log_det() + diff.T @ sigma.solve(diff)
        )

    def _sample_n(self, key: KeyArray, n: int) -> Float[Array, "n N"]:
        """Samples from the distribution.

        Args:
            key (KeyArray): The key to use for sampling.

        Returns
        -------
            Float[Array, "n N"]: The samples.
        """
        # Obtain covariance root.
        sqrt = self.scale.to_root()

        # Gather n samples from standard normal distribution Z = [z₁, ..., zₙ]ᵀ.
        Z = jr.normal(key, shape=(n, *self.event_shape))

        # xᵢ ~ N(loc, cov) <=> xᵢ = loc + sqrt zᵢ, where zᵢ ~ N(0, I).
        def affine_transformation(x):
            return self.loc + sqrt @ x

        return vmap(affine_transformation)(Z)

    def sample(
        self, seed: KeyArray, sample_shape: Tuple[int, ...]
    ):  # pylint: disable=useless-super-delegation
        """See `Distribution.sample`."""
        return self._sample_n(
            seed, sample_shape[0]
        )  # TODO this looks weird, why ignore the second entry?

    def kl_divergence(self, other: "GaussianDistribution") -> ScalarFloat:
        return _kl_divergence(self, other)


def _check_and_return_dimension(
    q: GaussianDistribution, p: GaussianDistribution
) -> int:
    """Checks that the dimensions of the distributions are compatible."""
    if q.event_shape != p.event_shape:
        raise ValueError(
            "Distribution event shapes are not compatible: `q.event_shape ="
            f" {q.event_shape}` and `p.event_shape = {p.event_shape}`. Please check"
            " your mean and covariance shapes."
        )

    return q.event_shape[-1]


def _frobenius_norm_squared(matrix: Float[Array, "N N"]) -> ScalarFloat:
    """Calculates the squared Frobenius norm of a matrix."""
    return jnp.sum(jnp.square(matrix))


def _kl_divergence(q: GaussianDistribution, p: GaussianDistribution) -> ScalarFloat:
    """Computes the KL divergence, KL[q||p], between two multivariate Gaussian distributions
        q(x) = N(x; μq, Σq) and p(x) = N(x; μp, Σp).

    Args:
        q (GaussianDistribution): A multivariate Gaussian distribution.
        p (GaussianDistribution): A multivariate Gaussian distribution.

    Returns
    -------
        ScalarFloat: The KL divergence between q and p.
    """
    n_dim = _check_and_return_dimension(q, p)

    # Extract q mean and covariance.
    mu_q = q.loc
    sigma_q = q.scale

    # Extract p mean and covariance.
    mu_p = p.loc
    sigma_p = p.scale

    # Find covariance roots.
    sqrt_p = sigma_p.to_root()
    sqrt_q = sigma_q.to_root()

    # diff, μp - μq
    diff = mu_p - mu_q

    # trace term, tr[Σp⁻¹ Σq] = tr[(LpLpᵀ)⁻¹(LqLqᵀ)] = tr[(Lp⁻¹Lq)(Lp⁻¹Lq)ᵀ] = (fr[LqLp⁻¹])²
    trace = _frobenius_norm_squared(
        sqrt_p.solve(sqrt_q.to_dense())
    )  # TODO: Not most efficient, given the `to_dense()` call (e.g., consider diagonal p and q). Need to abstract solving linear operator against another linear operator.

    # Mahalanobis term, (μp - μq)ᵀ Σp⁻¹ (μp - μq) = tr [(μp - μq)ᵀ [LpLpᵀ]⁻¹ (μp - μq)] = (fr[Lp⁻¹(μp - μq)])²
    mahalanobis = jnp.sum(
        jnp.square(sqrt_p.solve(diff))
    )  # TODO: Need to improve this. Perhaps add a Mahalanobis method to ``LinearOperator``s.

    # KL[q(x)||p(x)] = [ [(μp - μq)ᵀ Σp⁻¹ (μp - μq)] - n - log|Σq| + log|Σp| + tr[Σp⁻¹ Σq] ] / 2
    return (mahalanobis - n_dim - sigma_q.log_det() + sigma_p.log_det() + trace) / 2.0


__all__ = [
    "GaussianDistribution",
]<|MERGE_RESOLUTION|>--- conflicted
+++ resolved
@@ -149,11 +149,7 @@
             self.event_shape[0] * (1.0 + jnp.log(2.0 * jnp.pi)) + self.scale.log_det()
         )
 
-<<<<<<< HEAD
-    def log_prob(self, y: Float[Array, " N"]) -> ScalarFloat:
-=======
     def log_prob(self, y: Float[Array, "N"]) -> ScalarFloat:
->>>>>>> 21a12df8
         """Calculates the log pdf of the multivariate Gaussian.
 
         Args:
