--- conflicted
+++ resolved
@@ -16,18 +16,11 @@
 from __future__ import annotations
 
 import abc
-<<<<<<< HEAD
-from beartype.typing import Dict, Optional
+import dataclasses
+from functools import partial
+from beartype.typing import Callable, List, Union
 
 import jax.numpy as jnp
-from gpjax.utils import KeyArray
-=======
-import dataclasses
-from functools import partial
-from typing import Callable, List, Union
-
-import jax.numpy as jnp
->>>>>>> 4853ebf7
 from jaxtyping import Array, Float
 from simple_pytree import static_field
 
@@ -114,12 +107,8 @@
 class Constant(AbstractMeanFunction):
     """
     A constant mean function. This function returns a repeated scalar value for all inputs.
-<<<<<<< HEAD
-    The scalar value itself can be treated as a model hyperparameter and learned during training.
-=======
     The scalar value itself can be treated as a model hyperparameter and learned during training but
     defaults to 1.0.
->>>>>>> origin/rff_sampler
     """
 
     constant: Float[Array, "1"] = param_field(jnp.array([0.0]))
