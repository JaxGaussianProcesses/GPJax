# Copyright 2022 The GPJax Contributors. All Rights Reserved.
#
# Licensed under the Apache License, Version 2.0 (the "License");
# you may not use this file except in compliance with the License.
# You may obtain a copy of the License at
#
#     http://www.apache.org/licenses/LICENSE-2.0
#
# Unless required by applicable law or agreed to in writing, software
# distributed under the License is distributed on an "AS IS" BASIS,
# WITHOUT WARRANTIES OR CONDITIONS OF ANY KIND, either express or implied.
# See the License for the specific language governing permissions and
# limitations under the License.
# ==============================================================================

from __future__ import annotations

<<<<<<< HEAD
import deprecation
=======
import abc
import dataclasses
>>>>>>> 74a33665
import jax.numpy as jnp
from typing import List, Callable, Union
from jaxtyping import Array, Float

<<<<<<< HEAD
=======

from .base import Module, param_field
from simple_pytree import static_field
from functools import partial
>>>>>>> 74a33665


@dataclasses.dataclass
class AbstractMeanFunction(Module):
    """Mean function that is used to parameterise the Gaussian process."""

    @abc.abstractmethod
    def __call__(self, x: Float[Array, "N D"]) -> Float[Array, "N 1"]:
        """Evaluate the mean function at the given points. This method is required for all subclasses.

        Args:
            x (Float[Array, "D"]): The point at which to evaluate the mean function.

        Returns:
            Float[Array, "1]: The evaluated mean function.
        """
        raise NotImplementedError

    def __add__(self, other: Union[AbstractMeanFunction, Float[Array, "1"]]) -> AbstractMeanFunction:
        """Add two mean functions.

        Args:
            other (AbstractMeanFunction): The other mean function to add.

        Returns:
            AbstractMeanFunction: The sum of the two mean functions.
        """

        if isinstance(other, AbstractMeanFunction):
            return SumMeanFunction([self, other])

        return SumMeanFunction([self, Constant(other)])

    def __radd__(self, other: Union[AbstractMeanFunction, Float[Array, "1"]]) -> AbstractMeanFunction:
        """Add two mean functions.

        Args:
            other (AbstractMeanFunction): The other mean function to add.

        Returns:
            AbstractMeanFunction: The sum of the two mean functions.
        """
        return self.__add__(other)

    def __mul__(self, other: Union[AbstractMeanFunction, Float[Array, "1"]]) -> AbstractMeanFunction:
        """Multiply two mean functions.

        Args:
            other (AbstractMeanFunction): The other mean function to multiply.

        Returns:
            AbstractMeanFunction: The product of the two mean functions.
        """
        if isinstance(other, AbstractMeanFunction):
            return ProductMeanFunction([self, other])

        return ProductMeanFunction([self, Constant(other)])

    def __rmul__(self, other: Union[AbstractMeanFunction, Float[Array, "1"]]) -> AbstractMeanFunction:
        """Multiply two mean functions.

        Args:
            other (AbstractMeanFunction): The other mean function to multiply.

        Returns:
            AbstractMeanFunction: The product of the two mean functions.
        """
        return self.__mul__(other)


@dataclasses.dataclass
class Constant(AbstractMeanFunction):
    """
    A constant mean function. This function returns a repeated scalar value for all inputs.
    The scalar value itself can be treated as a model hyperparameter and learned during training.
    """
    constant: Float[Array, "1"] = param_field(jnp.array([0.0]))

    def __call__(self, x: Float[Array, "N D"]) -> Float[Array, "N 1"]:
        """Evaluate the mean function at the given points.

        Args:
            x (Float[Array, "D"]): The point at which to evaluate the mean function.

        Returns:
            Float[Array, "1"]: The evaluated mean function.
        """
        return jnp.ones((x.shape[0], 1)) * self.constant


@dataclasses.dataclass
class CombinationMeanFunction(AbstractMeanFunction):
    """A base class for products or sums of AbstractMeanFunctions."""
    means: List[AbstractMeanFunction]
    operator: Callable = static_field()

    def __init__(
        self,
        means: List[AbstractMeanFunction],
        operator: Callable,
        **kwargs,
        ) -> None:
        super().__init__(**kwargs)

        #Add means to a list, flattening out instances of this class therein, as in GPFlow kernels.
        items_list: List[AbstractMeanFunction] = []

        for item in means:
            if not isinstance(item, AbstractMeanFunction):
                raise TypeError("can only combine AbstractMeanFunction instances") # pragma: no cover

            if isinstance(item, self.__class__):
                items_list.extend(item.means)
            else:
                items_list.append(item)

        self.means = items_list
        self.operator = operator

    def __call__(self, x: Float[Array, "N D"]) -> Float[Array, "N 1"]:
        """Evaluate combination kernel on a pair of inputs.

        Args:
            x (Float[Array, "D"]): The point at which to evaluate the mean function.

        Returns:
            Float[Array, "Q"]: The evaluated mean function.
        """
        return self.operator(jnp.stack([m(x) for m in self.means]))


SumMeanFunction = partial(CombinationMeanFunction, operator=partial(jnp.sum, axis=0))
ProductMeanFunction = partial(CombinationMeanFunction, operator=partial(jnp.sum, axis=0))
Zero = partial(Constant, constant=jnp.array([0.0]))<|MERGE_RESOLUTION|>--- conflicted
+++ resolved
@@ -15,23 +15,16 @@
 
 from __future__ import annotations
 
-<<<<<<< HEAD
-import deprecation
-=======
 import abc
 import dataclasses
->>>>>>> 74a33665
+from functools import partial
+from typing import Callable, List, Union
+
 import jax.numpy as jnp
-from typing import List, Callable, Union
 from jaxtyping import Array, Float
-
-<<<<<<< HEAD
-=======
+from simple_pytree import static_field
 
 from .base import Module, param_field
-from simple_pytree import static_field
-from functools import partial
->>>>>>> 74a33665
 
 
 @dataclasses.dataclass
@@ -50,7 +43,9 @@
         """
         raise NotImplementedError
 
-    def __add__(self, other: Union[AbstractMeanFunction, Float[Array, "1"]]) -> AbstractMeanFunction:
+    def __add__(
+        self, other: Union[AbstractMeanFunction, Float[Array, "1"]]
+    ) -> AbstractMeanFunction:
         """Add two mean functions.
 
         Args:
@@ -65,7 +60,9 @@
 
         return SumMeanFunction([self, Constant(other)])
 
-    def __radd__(self, other: Union[AbstractMeanFunction, Float[Array, "1"]]) -> AbstractMeanFunction:
+    def __radd__(
+        self, other: Union[AbstractMeanFunction, Float[Array, "1"]]
+    ) -> AbstractMeanFunction:
         """Add two mean functions.
 
         Args:
@@ -76,7 +73,9 @@
         """
         return self.__add__(other)
 
-    def __mul__(self, other: Union[AbstractMeanFunction, Float[Array, "1"]]) -> AbstractMeanFunction:
+    def __mul__(
+        self, other: Union[AbstractMeanFunction, Float[Array, "1"]]
+    ) -> AbstractMeanFunction:
         """Multiply two mean functions.
 
         Args:
@@ -90,7 +89,9 @@
 
         return ProductMeanFunction([self, Constant(other)])
 
-    def __rmul__(self, other: Union[AbstractMeanFunction, Float[Array, "1"]]) -> AbstractMeanFunction:
+    def __rmul__(
+        self, other: Union[AbstractMeanFunction, Float[Array, "1"]]
+    ) -> AbstractMeanFunction:
         """Multiply two mean functions.
 
         Args:
@@ -108,6 +109,7 @@
     A constant mean function. This function returns a repeated scalar value for all inputs.
     The scalar value itself can be treated as a model hyperparameter and learned during training.
     """
+
     constant: Float[Array, "1"] = param_field(jnp.array([0.0]))
 
     def __call__(self, x: Float[Array, "N D"]) -> Float[Array, "N 1"]:
@@ -125,6 +127,7 @@
 @dataclasses.dataclass
 class CombinationMeanFunction(AbstractMeanFunction):
     """A base class for products or sums of AbstractMeanFunctions."""
+
     means: List[AbstractMeanFunction]
     operator: Callable = static_field()
 
@@ -133,15 +136,17 @@
         means: List[AbstractMeanFunction],
         operator: Callable,
         **kwargs,
-        ) -> None:
+    ) -> None:
         super().__init__(**kwargs)
 
-        #Add means to a list, flattening out instances of this class therein, as in GPFlow kernels.
+        # Add means to a list, flattening out instances of this class therein, as in GPFlow kernels.
         items_list: List[AbstractMeanFunction] = []
 
         for item in means:
             if not isinstance(item, AbstractMeanFunction):
-                raise TypeError("can only combine AbstractMeanFunction instances") # pragma: no cover
+                raise TypeError(
+                    "can only combine AbstractMeanFunction instances"
+                )  # pragma: no cover
 
             if isinstance(item, self.__class__):
                 items_list.extend(item.means)
@@ -164,5 +169,7 @@
 
 
 SumMeanFunction = partial(CombinationMeanFunction, operator=partial(jnp.sum, axis=0))
-ProductMeanFunction = partial(CombinationMeanFunction, operator=partial(jnp.sum, axis=0))
+ProductMeanFunction = partial(
+    CombinationMeanFunction, operator=partial(jnp.sum, axis=0)
+)
 Zero = partial(Constant, constant=jnp.array([0.0]))