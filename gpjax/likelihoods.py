# Copyright 2022 The GPJax Contributors. All Rights Reserved.
#
# Licensed under the Apache License, Version 2.0 (the "License");
# you may not use this file except in compliance with the License.
# You may obtain a copy of the License at
#
#     http://www.apache.org/licenses/LICENSE-2.0
#
# Unless required by applicable law or agreed to in writing, software
# distributed under the License is distributed on an "AS IS" BASIS,
# WITHOUT WARRANTIES OR CONDITIONS OF ANY KIND, either express or implied.
# See the License for the specific language governing permissions and
# limitations under the License.
# ==============================================================================

import abc
from dataclasses import dataclass

from beartype.typing import (
    Any,
    Union,
)
import jax.numpy as jnp
import jax.scipy as jsp
from jaxtyping import Float
from simple_pytree import static_field
import tensorflow_probability.substrates.jax as tfp

from gpjax.base import (
    Module,
    param_field,
)
from gpjax.gaussian_distribution import GaussianDistribution
from gpjax.linops.utils import to_dense
from gpjax.typing import (
    Array,
    ScalarFloat,
)

tfb = tfp.bijectors
tfd = tfp.distributions


@dataclass
class AbstractLikelihood(Module):
    """Abstract base class for likelihoods."""

    num_datapoints: int = static_field()

    def __call__(self, *args: Any, **kwargs: Any) -> tfd.Distribution:
        """Evaluate the likelihood function at a given predictive distribution.

        Args:
            *args (Any): Arguments to be passed to the likelihood's `predict` method.
            **kwargs (Any): Keyword arguments to be passed to the likelihood's `predict` method.

        Returns
        -------
            tfd.Distribution: The predictive distribution.
        """
        return self.predict(*args, **kwargs)

    @abc.abstractmethod
    def predict(self, *args: Any, **kwargs: Any) -> tfd.Distribution:
        """Evaluate the likelihood function at a given predictive distribution.

        Args:
            *args (Any): Arguments to be passed to the likelihood's `predict` method.
            **kwargs (Any): Keyword arguments to be passed to the likelihood's `predict` method.

        Returns
        -------
            tfd.Distribution: The predictive distribution.
        """
        raise NotImplementedError

    @abc.abstractmethod
    def link_function(self, f: Float[Array, "..."]) -> tfd.Distribution:
        """Return the link function of the likelihood function.

        Returns
        -------
            tfd.Distribution: The distribution of observations, y, given values of the Gaussian process, f.
        """
        raise NotImplementedError


@dataclass
class Gaussian(AbstractLikelihood):
    """Gaussian likelihood object."""

    obs_noise: Union[ScalarFloat, Float[Array, "#N"]] = param_field(
        jnp.array(1.0), bijector=tfb.Softplus()
    )

    def link_function(self, f: Float[Array, "..."]) -> tfd.Normal:
        """The link function of the Gaussian likelihood.

        Args:
            f (Float[Array, "..."]): Function values.

        Returns
        -------
            tfd.Normal: The likelihood function.
        """
        return tfd.Normal(loc=f, scale=self.obs_noise.astype(f.dtype))

    def predict(
        self, dist: Union[tfd.MultivariateNormalTriL, GaussianDistribution]
    ) -> tfd.MultivariateNormalFullCovariance:
        """
        Evaluate the Gaussian likelihood function at a given predictive
        distribution. Computationally, this is equivalent to summing the
        observation noise term to the diagonal elements of the predictive
        distribution's covariance matrix.

        Args:
            dist (tfd.Distribution): The Gaussian process posterior,
                evaluated at a finite set of test points.

        Returns
        -------
            tfd.Distribution: The predictive distribution.
        """
        n_data = dist.event_shape[0]
        cov = to_dense(dist.covariance())
        noisy_cov = cov.at[jnp.diag_indices(n_data)].add(self.obs_noise)

        return tfd.MultivariateNormalFullCovariance(dist.mean(), noisy_cov)


@dataclass
class Bernoulli(AbstractLikelihood):
    def link_function(self, f: Float[Array, "..."]) -> tfd.Distribution:
        """The probit link function of the Bernoulli likelihood.

        Args:
            f (Float[Array, "..."]): Function values.

        Returns
        -------
            tfd.Distribution: The likelihood function.
        """
        return tfd.Bernoulli(probs=inv_probit(f))

    def predict(self, dist: tfd.Distribution) -> tfd.Distribution:
        """Evaluate the pointwise predictive distribution, given a Gaussian
        process posterior and likelihood parameters.

        Args:
            dist (tfd.Distribution): The Gaussian process posterior, evaluated
                at a finite set of test points.

        Returns
        -------
            tfd.Distribution: The pointwise predictive distribution.
        """
        variance = jnp.diag(dist.covariance())
        mean = dist.mean().ravel()
        return self.link_function(mean / jnp.sqrt(1.0 + variance))


<<<<<<< HEAD
def inv_probit(x: Float[Array, " *N"]) -> Float[Array, " *N"]:
=======
def inv_probit(x: Float[Array, "*N"]) -> Float[Array, "*N"]:
>>>>>>> 21a12df8
    """Compute the inverse probit function.

    Args:
        x (Float[Array, "*N"]): A vector of values.

    Returns
    -------
        Float[Array, "*N"]: The inverse probit of the input vector.
    """
    jitter = 1e-3  # To ensure output is in interval (0, 1).
    return 0.5 * (1.0 + jsp.special.erf(x / jnp.sqrt(2.0))) * (1 - 2 * jitter) + jitter


__all__ = [
    "AbstractLikelihood",
    "Gaussian",
    "Bernoulli",
    "inv_probit",
]<|MERGE_RESOLUTION|>--- conflicted
+++ resolved
@@ -1,5 +1,3 @@
-# Copyright 2022 The GPJax Contributors. All Rights Reserved.
-#
 # Licensed under the Apache License, Version 2.0 (the "License");
 # you may not use this file except in compliance with the License.
 # You may obtain a copy of the License at
@@ -160,11 +158,7 @@
         return self.link_function(mean / jnp.sqrt(1.0 + variance))
 
 
-<<<<<<< HEAD
-def inv_probit(x: Float[Array, " *N"]) -> Float[Array, " *N"]:
-=======
 def inv_probit(x: Float[Array, "*N"]) -> Float[Array, "*N"]:
->>>>>>> 21a12df8
     """Compute the inverse probit function.
 
     Args:
