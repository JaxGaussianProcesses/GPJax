# Copyright 2022 The GPJax Contributors. All Rights Reserved.
#
# Licensed under the Apache License, Version 2.0 (the "License");
# you may not use this file except in compliance with the License.
# You may obtain a copy of the License at
#
#     http://www.apache.org/licenses/LICENSE-2.0
#
# Unless required by applicable law or agreed to in writing, software
# distributed under the License is distributed on an "AS IS" BASIS,
# WITHOUT WARRANTIES OR CONDITIONS OF ANY KIND, either express or implied.
# See the License for the specific language governing permissions and
# limitations under the License.
# ==============================================================================

import abc
<<<<<<< HEAD
from typing import Any, Callable, Dict, Optional

import deprecation
import distrax as dx
import jax.numpy as jnp
import jax.scipy as jsp
from jax.random import KeyArray
from jaxtyping import Array, Float
from jaxutils import PyTree

from gpjax.linops.utils import to_dense


class AbstractLikelihood(PyTree):
=======
from typing import Any
from .linops.utils import to_dense

import tensorflow_probability.substrates.jax as tfp
import jax.numpy as jnp
import jax.scipy as jsp
from jaxtyping import Array, Float
from simple_pytree import static_field

from dataclasses import dataclass
from .base import Module, param_field
tfb = tfp.bijectors
tfd = tfp.distributions

@dataclass
class AbstractLikelihood(Module):
>>>>>>> 74a33665
    """Abstract base class for likelihoods."""
    num_datapoints: int = static_field()


    def __call__(self, *args: Any, **kwargs: Any) -> tfd.Distribution:
        """Evaluate the likelihood function at a given predictive distribution.

        Args:
            *args (Any): Arguments to be passed to the likelihood's `predict` method.
            **kwargs (Any): Keyword arguments to be passed to the likelihood's `predict` method.

        Returns:
            tfd.Distribution: The predictive distribution.
        """
        return self.predict(*args, **kwargs)

    @abc.abstractmethod
    def predict(self, *args: Any, **kwargs: Any) -> tfd.Distribution:
        """Evaluate the likelihood function at a given predictive distribution.

        Args:
            *args (Any): Arguments to be passed to the likelihood's `predict` method.
            **kwargs (Any): Keyword arguments to be passed to the likelihood's `predict` method.

        Returns:
            tfd.Distribution: The predictive distribution.
        """
        raise NotImplementedError

    @property
    @abc.abstractmethod
    def link_function(self) -> tfd.Distribution:
        """Return the link function of the likelihood function.

        Returns:
            tfd.Distribution: The distribution of observations, y, given values of the Gaussian process, f.
        """
        raise NotImplementedError


@dataclass
class Gaussian(AbstractLikelihood):
    """Gaussian likelihood object."""
    obs_noise: Float[Array, "1"] = param_field(jnp.array([1.0]), bijector=tfb.Softplus())

    def link_function(self, f: Float[Array, "N 1"]) -> tfd.Normal:
        """The link function of the Gaussian likelihood.

        Args:
            params (Dict): The parameters of the likelihood function.
            f (Float[Array, "N 1"]): Function values.

        Returns:
            tfd.Normal: The likelihood function.
        """
        return tfd.Normal(loc=f, scale=self.obs_noise.astype(f.dtype))

    def predict(self, dist: tfd.MultivariateNormalTriL) -> tfd.MultivariateNormalFullCovariance:
        """
        Evaluate the Gaussian likelihood function at a given predictive
        distribution. Computationally, this is equivalent to summing the
        observation noise term to the diagonal elements of the predictive
        distribution's covariance matrix.

        Args:
            params (Dict): The parameters of the likelihood function.
            dist (tfd.Distribution): The Gaussian process posterior,
                evaluated at a finite set of test points.

        Returns:
            tfd.Distribution: The predictive distribution.
        """
        n_data = dist.event_shape[0]
        cov = to_dense(dist.covariance())
        noisy_cov = cov.at[jnp.diag_indices(n_data)].add(self.obs_noise)

        return tfd.MultivariateNormalFullCovariance(dist.mean(), noisy_cov)


@dataclass
class Bernoulli(AbstractLikelihood):

    def link_function(self, f: Float[Array, "N 1"]) -> tfd.Distribution:
        """The probit link function of the Bernoulli likelihood.

        Args:
            f (Float[Array, "N 1"]): Function values.

        Returns:
            tfd.Distribution: The likelihood function.
        """
        return tfd.Bernoulli(probs=inv_probit(f))

    def predict(self, dist: tfd.Distribution) -> tfd.Distribution:
        """Evaluate the pointwise predictive distribution, given a Gaussian
        process posterior and likelihood parameters.

        Args:
            params (Dict): The parameters of the likelihood function.
            dist (tfd.Distribution): The Gaussian process posterior, evaluated
                at a finite set of test points.

        Returns:
            tfd.Distribution: The pointwise predictive distribution.
        """
        variance = jnp.diag(dist.covariance())
        mean = dist.mean().ravel()
        return  self.link_function(mean / jnp.sqrt(1.0 + variance))


def inv_probit(x: Float[Array, "N 1"]) -> Float[Array, "N 1"]:
    """Compute the inverse probit function.

    Args:
        x (Float[Array, "N 1"]): A vector of values.

    Returns:
        Float[Array, "N 1"]: The inverse probit of the input vector.
    """
    jitter = 1e-3  # To ensure output is in interval (0, 1).
    return 0.5 * (1.0 + jsp.special.erf(x / jnp.sqrt(2.0))) * (1 - 2 * jitter) + jitter


__all__ = [
    "AbstractLikelihood",
    "Conjugate",
    "NonConjugate",
    "Gaussian",
    "Bernoulli",
    "inv_probit",
]<|MERGE_RESOLUTION|>--- conflicted
+++ resolved
@@ -14,42 +14,27 @@
 # ==============================================================================
 
 import abc
-<<<<<<< HEAD
-from typing import Any, Callable, Dict, Optional
+from dataclasses import dataclass
+from typing import Any
 
-import deprecation
-import distrax as dx
 import jax.numpy as jnp
 import jax.scipy as jsp
-from jax.random import KeyArray
-from jaxtyping import Array, Float
-from jaxutils import PyTree
-
-from gpjax.linops.utils import to_dense
-
-
-class AbstractLikelihood(PyTree):
-=======
-from typing import Any
-from .linops.utils import to_dense
-
 import tensorflow_probability.substrates.jax as tfp
-import jax.numpy as jnp
-import jax.scipy as jsp
 from jaxtyping import Array, Float
 from simple_pytree import static_field
 
-from dataclasses import dataclass
 from .base import Module, param_field
+from .linops.utils import to_dense
+
 tfb = tfp.bijectors
 tfd = tfp.distributions
 
+
 @dataclass
 class AbstractLikelihood(Module):
->>>>>>> 74a33665
     """Abstract base class for likelihoods."""
+
     num_datapoints: int = static_field()
-
 
     def __call__(self, *args: Any, **kwargs: Any) -> tfd.Distribution:
         """Evaluate the likelihood function at a given predictive distribution.
@@ -90,7 +75,10 @@
 @dataclass
 class Gaussian(AbstractLikelihood):
     """Gaussian likelihood object."""
-    obs_noise: Float[Array, "1"] = param_field(jnp.array([1.0]), bijector=tfb.Softplus())
+
+    obs_noise: Float[Array, "1"] = param_field(
+        jnp.array([1.0]), bijector=tfb.Softplus()
+    )
 
     def link_function(self, f: Float[Array, "N 1"]) -> tfd.Normal:
         """The link function of the Gaussian likelihood.
@@ -104,7 +92,9 @@
         """
         return tfd.Normal(loc=f, scale=self.obs_noise.astype(f.dtype))
 
-    def predict(self, dist: tfd.MultivariateNormalTriL) -> tfd.MultivariateNormalFullCovariance:
+    def predict(
+        self, dist: tfd.MultivariateNormalTriL
+    ) -> tfd.MultivariateNormalFullCovariance:
         """
         Evaluate the Gaussian likelihood function at a given predictive
         distribution. Computationally, this is equivalent to summing the
@@ -128,7 +118,6 @@
 
 @dataclass
 class Bernoulli(AbstractLikelihood):
-
     def link_function(self, f: Float[Array, "N 1"]) -> tfd.Distribution:
         """The probit link function of the Bernoulli likelihood.
 
@@ -154,7 +143,7 @@
         """
         variance = jnp.diag(dist.covariance())
         mean = dist.mean().ravel()
-        return  self.link_function(mean / jnp.sqrt(1.0 + variance))
+        return self.link_function(mean / jnp.sqrt(1.0 + variance))
 
 
 def inv_probit(x: Float[Array, "N 1"]) -> Float[Array, "N 1"]:
