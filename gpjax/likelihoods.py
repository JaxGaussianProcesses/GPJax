# Licensed under the Apache License, Version 2.0 (the "License");
# you may not use this file except in compliance with the License.
# You may obtain a copy of the License at
#
#     http://www.apache.org/licenses/LICENSE-2.0
#
# Unless required by applicable law or agreed to in writing, software
# distributed under the License is distributed on an "AS IS" BASIS,
# WITHOUT WARRANTIES OR CONDITIONS OF ANY KIND, either express or implied.
# See the License for the specific language governing permissions and
# limitations under the License.
# ==============================================================================

import abc
from dataclasses import dataclass

from beartype.typing import (
    Any,
    Union,
)
import jax.numpy as jnp
import jax.scipy as jsp
from jaxtyping import Float
from simple_pytree import static_field
import tensorflow_probability.substrates.jax as tfp

from gpjax.base import (
    Module,
    param_field,
)
from gpjax.gaussian_distribution import GaussianDistribution
from gpjax.linops.utils import to_dense
from gpjax.typing import (
    Array,
    ScalarFloat,
)

tfb = tfp.bijectors
tfd = tfp.distributions


@dataclass
class AbstractLikelihood(Module):
    """Abstract base class for likelihoods."""

    num_datapoints: int = static_field()

    def __call__(self, *args: Any, **kwargs: Any) -> tfd.Distribution:
        """Evaluate the likelihood function at a given predictive distribution.

        Args:
            *args (Any): Arguments to be passed to the likelihood's `predict` method.
            **kwargs (Any): Keyword arguments to be passed to the likelihood's `predict` method.

        Returns
        -------
            tfd.Distribution: The predictive distribution.
        """
        return self.predict(*args, **kwargs)

    @abc.abstractmethod
    def predict(self, *args: Any, **kwargs: Any) -> tfd.Distribution:
        """Evaluate the likelihood function at a given predictive distribution.

        Args:
            *args (Any): Arguments to be passed to the likelihood's `predict` method.
            **kwargs (Any): Keyword arguments to be passed to the likelihood's `predict` method.

        Returns
        -------
            tfd.Distribution: The predictive distribution.
        """
        raise NotImplementedError

    @abc.abstractmethod
    def link_function(self, f: Float[Array, "..."]) -> tfd.Distribution:
        """Return the link function of the likelihood function.

        Returns
        -------
            tfd.Distribution: The distribution of observations, y, given values of the Gaussian process, f.
        """
        raise NotImplementedError


@dataclass
class Gaussian(AbstractLikelihood):
    """Gaussian likelihood object."""

    obs_noise: Union[ScalarFloat, Float[Array, "#N"]] = param_field(
        jnp.array(1.0), bijector=tfb.Softplus()
    )

    def link_function(self, f: Float[Array, "..."]) -> tfd.Normal:
        """The link function of the Gaussian likelihood.

        Args:
            f (Float[Array, "..."]): Function values.

        Returns
        -------
            tfd.Normal: The likelihood function.
        """
        return tfd.Normal(loc=f, scale=self.obs_noise.astype(f.dtype))

    def predict(
        self, dist: Union[tfd.MultivariateNormalTriL, GaussianDistribution]
    ) -> tfd.MultivariateNormalFullCovariance:
        """
        Evaluate the Gaussian likelihood function at a given predictive
        distribution. Computationally, this is equivalent to summing the
        observation noise term to the diagonal elements of the predictive
        distribution's covariance matrix.

        Args:
            dist (tfd.Distribution): The Gaussian process posterior,
                evaluated at a finite set of test points.

        Returns
        -------
            tfd.Distribution: The predictive distribution.
        """
        n_data = dist.event_shape[0]
        cov = to_dense(dist.covariance())
        noisy_cov = cov.at[jnp.diag_indices(n_data)].add(self.obs_noise)

        return tfd.MultivariateNormalFullCovariance(dist.mean(), noisy_cov)


@dataclass
class Bernoulli(AbstractLikelihood):
    def link_function(self, f: Float[Array, "..."]) -> tfd.Distribution:
        """The probit link function of the Bernoulli likelihood.

        Args:
            f (Float[Array, "..."]): Function values.

        Returns
        -------
            tfd.Distribution: The likelihood function.
        """
        return tfd.Bernoulli(probs=inv_probit(f))

    def predict(self, dist: tfd.Distribution) -> tfd.Distribution:
        """Evaluate the pointwise predictive distribution, given a Gaussian
        process posterior and likelihood parameters.

        Args:
            dist (tfd.Distribution): The Gaussian process posterior, evaluated
                at a finite set of test points.

        Returns
        -------
            tfd.Distribution: The pointwise predictive distribution.
        """
        variance = jnp.diag(dist.covariance())
        mean = dist.mean().ravel()
        return self.link_function(mean / jnp.sqrt(1.0 + variance))


<<<<<<< HEAD
def inv_probit(x: Float[Array, " *N"]) -> Float[Array, " *N"]:
=======
@dataclass
class Poisson(AbstractLikelihood):
    def link_function(self, f: Float[Array, "..."]) -> tfd.Distribution:
        """The link function of the Poisson likelihood.

        Args:
            f (Float[Array, "..."]): Function values.

        Returns:
            tfd.Distribution: The likelihood function.
        """
        return tfd.Poisson(rate=jnp.exp(f))

    def predict(self, dist: tfd.Distribution) -> tfd.Distribution:
        """Evaluate the pointwise predictive distribution, given a Gaussian
        process posterior and likelihood parameters.

        Args:
            dist (tfd.Distribution): The Gaussian process posterior, evaluated
                at a finite set of test points.

        Returns:
            tfd.Distribution: The pointwise predictive distribution.
        """
        return self.link_function(dist.mean())


def inv_probit(x: Float[Array, "*N"]) -> Float[Array, "*N"]:
>>>>>>> 2aba6973
    """Compute the inverse probit function.

    Args:
        x (Float[Array, "*N"]): A vector of values.

    Returns
    -------
        Float[Array, "*N"]: The inverse probit of the input vector.
    """
    jitter = 1e-3  # To ensure output is in interval (0, 1).
    return 0.5 * (1.0 + jsp.special.erf(x / jnp.sqrt(2.0))) * (1 - 2 * jitter) + jitter


__all__ = [
    "AbstractLikelihood",
    "Gaussian",
    "Bernoulli",
    "Poisson",
    "inv_probit",
]<|MERGE_RESOLUTION|>--- conflicted
+++ resolved
@@ -158,9 +158,6 @@
         return self.link_function(mean / jnp.sqrt(1.0 + variance))
 
 
-<<<<<<< HEAD
-def inv_probit(x: Float[Array, " *N"]) -> Float[Array, " *N"]:
-=======
 @dataclass
 class Poisson(AbstractLikelihood):
     def link_function(self, f: Float[Array, "..."]) -> tfd.Distribution:
@@ -188,8 +185,7 @@
         return self.link_function(dist.mean())
 
 
-def inv_probit(x: Float[Array, "*N"]) -> Float[Array, "*N"]:
->>>>>>> 2aba6973
+def inv_probit(x: Float[Array, " *N"]) -> Float[Array, " *N"]:
     """Compute the inverse probit function.
 
     Args:
