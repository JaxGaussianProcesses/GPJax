# Copyright 2022 The GPJax Contributors. All Rights Reserved.
#
# Licensed under the Apache License, Version 2.0 (the "License");
# you may not use this file except in compliance with the License.
# You may obtain a copy of the License at
#
#     http://www.apache.org/licenses/LICENSE-2.0
#
# Unless required by applicable law or agreed to in writing, software
# distributed under the License is distributed on an "AS IS" BASIS,
# WITHOUT WARRANTIES OR CONDITIONS OF ANY KIND, either express or implied.
# See the License for the specific language governing permissions and
# limitations under the License.
# ==============================================================================

import abc
from dataclasses import dataclass

from beartype.typing import (
    Any,
    Union,
)
import jax.numpy as jnp
import jax.scipy as jsp
from jaxtyping import Float
from simple_pytree import static_field
import tensorflow_probability.substrates.jax as tfp

from gpjax.base import (
    Module,
    param_field,
)
from gpjax.gaussian_distribution import GaussianDistribution
from gpjax.linops.utils import to_dense
from gpjax.typing import (
    Array,
    ScalarFloat,
)

tfb = tfp.bijectors
tfd = tfp.distributions


@dataclass
class AbstractLikelihood(Module):
    """Abstract base class for likelihoods."""

    num_datapoints: int = static_field()

    def __call__(self, *args: Any, **kwargs: Any) -> tfd.Distribution:
        """Evaluate the likelihood function at a given predictive distribution.

        Args:
            *args (Any): Arguments to be passed to the likelihood's `predict` method.
            **kwargs (Any): Keyword arguments to be passed to the likelihood's `predict` method.

        Returns
        -------
            tfd.Distribution: The predictive distribution.
        """
        return self.predict(*args, **kwargs)

    @abc.abstractmethod
    def predict(self, *args: Any, **kwargs: Any) -> tfd.Distribution:
        """Evaluate the likelihood function at a given predictive distribution.

        Args:
            *args (Any): Arguments to be passed to the likelihood's `predict` method.
            **kwargs (Any): Keyword arguments to be passed to the likelihood's `predict` method.

        Returns
        -------
            tfd.Distribution: The predictive distribution.
        """
        raise NotImplementedError

    @property
    @abc.abstractmethod
    def link_function(self, f: Float[Array, "..."]) -> tfd.Distribution:
        """Return the link function of the likelihood function.

        Returns
        -------
            tfd.Distribution: The distribution of observations, y, given values of the Gaussian process, f.
        """
        raise NotImplementedError


@dataclass
class Gaussian(AbstractLikelihood):
    """Gaussian likelihood object."""

    obs_noise: Union[ScalarFloat, Float[Array, "#N"]] = param_field(
        jnp.array(1.0), bijector=tfb.Softplus()
    )

    def link_function(self, f: Float[Array, "..."]) -> tfd.Normal:
        """The link function of the Gaussian likelihood.

        Args:
            f (Float[Array, "..."]): Function values.

        Returns
        -------
            tfd.Normal: The likelihood function.
        """
        return tfd.Normal(loc=f, scale=self.obs_noise.astype(f.dtype))

    def predict(
        self, dist: Union[tfd.MultivariateNormalTriL, GaussianDistribution]
    ) -> tfd.MultivariateNormalFullCovariance:
        """
        Evaluate the Gaussian likelihood function at a given predictive
        distribution. Computationally, this is equivalent to summing the
        observation noise term to the diagonal elements of the predictive
        distribution's covariance matrix.

        Args:
            dist (tfd.Distribution): The Gaussian process posterior,
                evaluated at a finite set of test points.

        Returns
        -------
            tfd.Distribution: The predictive distribution.
        """
        n_data = dist.event_shape[0]
        cov = to_dense(dist.covariance())
        noisy_cov = cov.at[jnp.diag_indices(n_data)].add(self.obs_noise)

        return tfd.MultivariateNormalFullCovariance(dist.mean(), noisy_cov)


@dataclass
class Bernoulli(AbstractLikelihood):
    def link_function(self, f: Float[Array, "..."]) -> tfd.Distribution:
        """The probit link function of the Bernoulli likelihood.

        Args:
            f (Float[Array, "..."]): Function values.

        Returns
        -------
            tfd.Distribution: The likelihood function.
        """
        return tfd.Bernoulli(probs=inv_probit(f))

    def predict(self, dist: tfd.Distribution) -> tfd.Distribution:
        """Evaluate the pointwise predictive distribution, given a Gaussian
        process posterior and likelihood parameters.

        Args:
            dist (tfd.Distribution): The Gaussian process posterior, evaluated
                at a finite set of test points.

        Returns
        -------
            tfd.Distribution: The pointwise predictive distribution.
        """
        variance = jnp.diag(dist.covariance())
        mean = dist.mean().ravel()
        return self.link_function(mean / jnp.sqrt(1.0 + variance))


<<<<<<< HEAD
@dataclass
class Poisson(AbstractLikelihood):
    def link_function(self, f: Float[Array, "N 1"]) -> tfd.Distribution:
        """The link function of the Poisson likelihood.

        Args:
            f (Float[Array, "N 1"]): Function values.

        Returns:
            tfd.Distribution: The likelihood function.
        """
        return tfd.Poisson(rate=jnp.exp(f))

    def predict(self, dist: tfd.Distribution) -> tfd.Distribution:
        """Evaluate the pointwise predictive distribution, given a Gaussian
        process posterior and likelihood parameters.

        Args:
            dist (tfd.Distribution): The Gaussian process posterior, evaluated
                at a finite set of test points.

        Returns:
            tfd.Distribution: The pointwise predictive distribution.
        """
        return self.link_function(dist.mean())


def inv_probit(x: Float[Array, "N 1"]) -> Float[Array, "N 1"]:
=======
def inv_probit(x: Float[Array, "*N"]) -> Float[Array, "*N"]:
>>>>>>> 21a12df8
    """Compute the inverse probit function.

    Args:
        x (Float[Array, "*N"]): A vector of values.

    Returns
    -------
        Float[Array, "*N"]: The inverse probit of the input vector.
    """
    jitter = 1e-3  # To ensure output is in interval (0, 1).
    return 0.5 * (1.0 + jsp.special.erf(x / jnp.sqrt(2.0))) * (1 - 2 * jitter) + jitter


__all__ = [
    "AbstractLikelihood",
    "Conjugate",
    "NonConjugate",
    "Gaussian",
    "Bernoulli",
    "Poisson",
    "inv_probit",
]<|MERGE_RESOLUTION|>--- conflicted
+++ resolved
@@ -161,7 +161,6 @@
         return self.link_function(mean / jnp.sqrt(1.0 + variance))
 
 
-<<<<<<< HEAD
 @dataclass
 class Poisson(AbstractLikelihood):
     def link_function(self, f: Float[Array, "N 1"]) -> tfd.Distribution:
@@ -190,9 +189,6 @@
 
 
 def inv_probit(x: Float[Array, "N 1"]) -> Float[Array, "N 1"]:
-=======
-def inv_probit(x: Float[Array, "*N"]) -> Float[Array, "*N"]:
->>>>>>> 21a12df8
     """Compute the inverse probit function.
 
     Args:
