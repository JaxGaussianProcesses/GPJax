--- conflicted
+++ resolved
@@ -20,17 +20,10 @@
 
 import jax.numpy as jnp
 from jaxtyping import Array, Float
-<<<<<<< HEAD
-from dataclasses import dataclass
-from gpjax.linops.linear_operator import LinearOperator
-from gpjax.linops.dense_linear_operator import DenseLinearOperator
-from gpjax.linops.utils import to_linear_operator
-=======
 
 from .dense_linear_operator import DenseLinearOperator
 from .linear_operator import LinearOperator
 from .utils import to_linear_operator
->>>>>>> 74a33665
 
 
 def _check_diag(diag: Any) -> None:
