--- conflicted
+++ resolved
@@ -16,14 +16,10 @@
 
 from dataclasses import dataclass
 
-<<<<<<< HEAD
-from beartype.typing import Any
-=======
 from beartype.typing import (
     Any,
     Union,
 )
->>>>>>> 21a12df8
 import jax.numpy as jnp
 from jaxtyping import Float
 
@@ -73,11 +69,7 @@
 
         Returns
         -------
-<<<<<<< HEAD
-            Float[Array, " N"]: Diagonal of the covariance operator.
-=======
             Float[Array, "N"]: Diagonal of the covariance operator.
->>>>>>> 21a12df8
         """
         return self.diag
 
