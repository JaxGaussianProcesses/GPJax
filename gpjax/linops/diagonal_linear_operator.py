--- conflicted
+++ resolved
@@ -15,25 +15,16 @@
 
 from __future__ import annotations
 
-<<<<<<< HEAD
+from dataclasses import dataclass
 from beartype.typing import Any, Union
 
 import jax.numpy as jnp
 from jaxtyping import Array, Float
-from dataclasses import dataclass
-from gpjax.utils import ScalarFloat
-from .linear_operator import LinearOperator
-=======
-from dataclasses import dataclass
-from typing import Any, Union
-
-import jax.numpy as jnp
-from jaxtyping import Array, Float
-
->>>>>>> 4853ebf7
+
 from .dense_linear_operator import DenseLinearOperator
 from .linear_operator import LinearOperator
 from .utils import to_linear_operator
+from gpjax.utils import ScalarFloat
 
 
 def _check_diag(diag: Any) -> None:
