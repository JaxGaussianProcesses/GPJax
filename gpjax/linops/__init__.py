# Copyright 2022 The JaxLinOp Contributors. All Rights Reserved.
#
# Licensed under the Apache License, Version 2.0 (the "License");
# you may not use this file except in compliance with the License.
# You may obtain a copy of the License at
#
#     http://www.apache.org/licenses/LICENSE-2.0
#
# Unless required by applicable law or agreed to in writing, software
# distributed under the License is distributed on an "AS IS" BASIS,
# WITHOUT WARRANTIES OR CONDITIONS OF ANY KIND, either express or implied.
# See the License for the specific language governing permissions and
# limitations under the License.
# ==============================================================================

<<<<<<< HEAD
from gpjax.linops.linear_operator import LinearOperator
from gpjax.linops.dense_linear_operator import DenseLinearOperator
from gpjax.linops.diagonal_linear_operator import DiagonalLinearOperator
from gpjax.linops.constant_diagonal_linear_operator import (
    ConstantDiagonalLinearOperator,
)
from gpjax.linops.identity_linear_operator import IdentityLinearOperator
from gpjax.linops.zero_linear_operator import ZeroLinearOperator
from gpjax.linops.triangular_linear_operator import (
    LowerTriangularLinearOperator,
    UpperTriangularLinearOperator,
)
from gpjax.linops.utils import (
    identity,
    to_dense,
)
=======
from .constant_diagonal_linear_operator import ConstantDiagonalLinearOperator
from .dense_linear_operator import DenseLinearOperator
from .diagonal_linear_operator import DiagonalLinearOperator
from .identity_linear_operator import IdentityLinearOperator
from .linear_operator import LinearOperator
from .triangular_linear_operator import (
    LowerTriangularLinearOperator,
    UpperTriangularLinearOperator,
)
from .utils import identity, to_dense
from .zero_linear_operator import ZeroLinearOperator
>>>>>>> 74a33665

__all__ = [
    "LinearOperator",
    "DenseLinearOperator",
    "DiagonalLinearOperator",
    "ConstantDiagonalLinearOperator",
    "IdentityLinearOperator",
    "ZeroLinearOperator",
    "LowerTriangularLinearOperator",
    "UpperTriangularLinearOperator",
    "identity",
    "to_dense",
]<|MERGE_RESOLUTION|>--- conflicted
+++ resolved
@@ -13,36 +13,15 @@
 # limitations under the License.
 # ==============================================================================
 
-<<<<<<< HEAD
-from gpjax.linops.linear_operator import LinearOperator
-from gpjax.linops.dense_linear_operator import DenseLinearOperator
-from gpjax.linops.diagonal_linear_operator import DiagonalLinearOperator
-from gpjax.linops.constant_diagonal_linear_operator import (
-    ConstantDiagonalLinearOperator,
-)
-from gpjax.linops.identity_linear_operator import IdentityLinearOperator
-from gpjax.linops.zero_linear_operator import ZeroLinearOperator
-from gpjax.linops.triangular_linear_operator import (
-    LowerTriangularLinearOperator,
-    UpperTriangularLinearOperator,
-)
-from gpjax.linops.utils import (
-    identity,
-    to_dense,
-)
-=======
 from .constant_diagonal_linear_operator import ConstantDiagonalLinearOperator
 from .dense_linear_operator import DenseLinearOperator
 from .diagonal_linear_operator import DiagonalLinearOperator
 from .identity_linear_operator import IdentityLinearOperator
 from .linear_operator import LinearOperator
-from .triangular_linear_operator import (
-    LowerTriangularLinearOperator,
-    UpperTriangularLinearOperator,
-)
+from .triangular_linear_operator import (LowerTriangularLinearOperator,
+                                         UpperTriangularLinearOperator)
 from .utils import identity, to_dense
 from .zero_linear_operator import ZeroLinearOperator
->>>>>>> 74a33665
 
 __all__ = [
     "LinearOperator",
