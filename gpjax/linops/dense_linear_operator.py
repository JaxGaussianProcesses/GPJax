--- conflicted
+++ resolved
@@ -15,29 +15,16 @@
 
 from __future__ import annotations
 
-<<<<<<< HEAD
 from beartype.typing import Union
-=======
-from typing import TYPE_CHECKING
-
-if TYPE_CHECKING:
-    from gpjax.linops.diagonal_linear_operator import DiagonalLinearOperator
 
 from dataclasses import dataclass
-from typing import Union
->>>>>>> 4853ebf7
 
 import jax.numpy as jnp
 from jaxtyping import Array, Float
 
-<<<<<<< HEAD
-from .linear_operator import LinearOperator
-from .utils import to_linear_operator
-from gpjax.utils import ScalarFloat
-=======
 from gpjax.linops.linear_operator import LinearOperator
 from gpjax.linops.utils import to_linear_operator
->>>>>>> 4853ebf7
+from gpjax.utils import ScalarFloat
 
 
 def _check_matrix(matrix: Array) -> None:
