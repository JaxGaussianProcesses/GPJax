# LinOps

The `linops` submodule is a lightweight linear operator library written in
[`jax`](https://github.com/google/jax).

# Overview
Consider solving a diagonal matrix $A$ against a vector $b$.

```python
import jax.numpy as jnp

n = 1000
diag = jnp.linspace(1.0, 2.0, n)

A = jnp.diag(diag)
b = jnp.linspace(3.0, 4.0, n)

# A⁻¹ b
jnp.solve(A, b)
```
Doing so is costly in large problems. Storing the matrix gives rise to memory
costs of $O(n^2)$, and inverting the matrix costs $O(n^3)$ in the number of data
points $n$.

But hold on a second. Notice:

<<<<<<< HEAD
- We only have to store the diagonal entries to determine the matrix $A$. Doing
  so, would reduce memory costs from $O(n^2)$ to $O(n)$.
- To invert $A$, we only need to take the reciprocal of the diagonal, reducing
  inversion costs from $O(n^3)$, to $O(n)$.

`JaxLinOp` is designed to exploit structure of this kind.
=======
- We only have to store the diagonal entries to determine the matrix $A$. Doing so, would reduce memory costs from $O(n^2)$ to $O(n)$.
- To invert $A$, we only need to take the reciprocal of the diagonal, reducing inversion costs from $O(n^3)$, to $O(n)$.

`JaxLinOp` is designed to exploit stucture of this kind.
>>>>>>> 21a12df8
```python
from gpjax import linops

A = linops.DiagonalLinearOperator(diag = diag)

# A⁻¹ b
A.solve(b)
```
`linops` is designed to automatically reduce cost savings in matrix addition,
multiplication, computing log-determinants and more, for other matrix structures
too!

# Custom Linear Operator (details to come soon)

The flexible design of `linops` will allow users to implement their own custom
linear operators.

```python
from gpjax.linops import LinearOperator

class MyLinearOperator(LinearOperator):

  def __init__(self, ...)
    ...

<<<<<<< HEAD
# There will be a minimal number methods that users need to implement for their custom operator.
=======
# There will be a minimal number methods that users need to impliment for their custom operator.
>>>>>>> 21a12df8
# For optimal efficiency, we'll make it easy for the user to add optional methods to their operator,
# if they give better performance than the defaults.
```<|MERGE_RESOLUTION|>--- conflicted
+++ resolved
@@ -24,19 +24,12 @@
 
 But hold on a second. Notice:
 
-<<<<<<< HEAD
 - We only have to store the diagonal entries to determine the matrix $A$. Doing
-  so, would reduce memory costs from $O(n^2)$ to $O(n)$.
+  so would reduce memory costs from $O(n^2)$ to $O(n)$.
 - To invert $A$, we only need to take the reciprocal of the diagonal, reducing
-  inversion costs from $O(n^3)$, to $O(n)$.
+  inversion costs from $O(n^3)$ to $O(n)$.
 
 `JaxLinOp` is designed to exploit structure of this kind.
-=======
-- We only have to store the diagonal entries to determine the matrix $A$. Doing so, would reduce memory costs from $O(n^2)$ to $O(n)$.
-- To invert $A$, we only need to take the reciprocal of the diagonal, reducing inversion costs from $O(n^3)$, to $O(n)$.
-
-`JaxLinOp` is designed to exploit stucture of this kind.
->>>>>>> 21a12df8
 ```python
 from gpjax import linops
 
@@ -62,11 +55,7 @@
   def __init__(self, ...)
     ...
 
-<<<<<<< HEAD
 # There will be a minimal number methods that users need to implement for their custom operator.
-=======
-# There will be a minimal number methods that users need to impliment for their custom operator.
->>>>>>> 21a12df8
 # For optimal efficiency, we'll make it easy for the user to add optional methods to their operator,
 # if they give better performance than the defaults.
 ```