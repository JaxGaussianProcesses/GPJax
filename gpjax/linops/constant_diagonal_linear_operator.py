--- conflicted
+++ resolved
@@ -22,13 +22,8 @@
 from jaxtyping import Array, Float
 from simple_pytree import static_field
 
-<<<<<<< HEAD
-from gpjax.linops.linear_operator import LinearOperator
-from gpjax.linops.diagonal_linear_operator import DiagonalLinearOperator
-=======
 from .diagonal_linear_operator import DiagonalLinearOperator
 from .linear_operator import LinearOperator
->>>>>>> 74a33665
 
 
 def _check_args(value: Any, size: Any) -> None:
@@ -186,7 +181,7 @@
         Returns:
             ConstantDiagonalLinearOperator: Covariance operator.
         """
-        return ConstantDiagonalLinearOperator(value=root.value ** 2, size=root.size)
+        return ConstantDiagonalLinearOperator(value=root.value**2, size=root.size)
 
 
 __all__ = [
