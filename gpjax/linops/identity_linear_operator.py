--- conflicted
+++ resolved
@@ -15,12 +15,8 @@
 
 from __future__ import annotations
 
-<<<<<<< HEAD
 from beartype.typing import Any
-=======
 from dataclasses import dataclass
-from typing import Any
->>>>>>> 4853ebf7
 
 import jax.numpy as jnp
 from jaxtyping import Array, Float
