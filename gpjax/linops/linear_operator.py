# Copyright 2022 The JaxLinOp Contributors. All Rights Reserved.
#
# Licensed under the Apache License, Version 2.0 (the "License");
# you may not use this file except in compliance with the License.
# You may obtain a copy of the License at
#
#     http://www.apache.org/licenses/LICENSE-2.0
#
# Unless required by applicable law or agreed to in writing, software
# distributed under the License is distributed on an "AS IS" BASIS,
# WITHOUT WARRANTIES OR CONDITIONS OF ANY KIND, either express or implied.
# See the License for the specific language governing permissions and
# limitations under the License.
# ==============================================================================

from __future__ import annotations
<<<<<<< HEAD
=======

from typing import TYPE_CHECKING

if TYPE_CHECKING:
    from gpjax.linops.diagonal_linear_operator import DiagonalLinearOperator
>>>>>>> 4853ebf7

import abc
from dataclasses import dataclass
from typing import Any, Generic, Iterable, Mapping, Tuple, TypeVar, Union

import jax.numpy as jnp
from jaxtyping import Array, Float
<<<<<<< HEAD
from beartype.typing import Any, TypeVar, Iterable, Mapping, Generic, Tuple, Union
=======
>>>>>>> 4853ebf7
from simple_pytree import Pytree, static_field

# Generic type.
T = TypeVar("T")

# Generic nested type.
NestedT = Union[T, Iterable["NestedT"], Mapping[Any, "NestedT"]]

# Nested types.
ShapeT = TypeVar("ShapeT", bound=NestedT[Tuple[int, ...]])
DTypeT = TypeVar("DTypeT", bound=NestedT[jnp.dtype])

# The Generic type is used for type checking the LinearOperator's shape and datatype.
# `static_field` is used to mark nodes of the PyTree that don't change under JAX transformations.
# this is important, so that we e.g., don't take the gradient with respect to the shape!


@dataclass
class LinearOperator(Pytree, Generic[ShapeT, DTypeT]):
    """Linear operator base class."""

    shape: ShapeT = static_field()
    dtype: DTypeT = static_field()

    def __repr__(self) -> str:
        """Linear operator representation."""
        return f"{type(self).__name__}(shape={self.shape}, dtype={self.dtype.__name__})"

    @property
    def ndim(self) -> int:
        """Linear operator dimension."""
        return len(self.shape)

    @property
    def T(self) -> "LinearOperator":
        """Transpose linear operator. Currently, we assume all linear operators are square and symmetric."""
        return self

    def __sub__(
        self, other: Union["LinearOperator", Float[Array, "N N"]]
    ) -> "LinearOperator":
        """Subtract linear operator."""
        return self + (other * -1)

    def __rsub__(
        self, other: Union["LinearOperator", Float[Array, "N N"]]
    ) -> "LinearOperator":
        """Reimplimentation of subtract linear operator."""
        return (self * -1) + other

    def __add__(
        self, other: Union["LinearOperator", Float[Array, "N N"]]
    ) -> "LinearOperator":
        """Add linear operator."""
        raise NotImplementedError

    def __radd__(
        self, other: Union["LinearOperator", Float[Array, "N N"]]
    ) -> "LinearOperator":
        """Reimplimentation of add linear operator."""
        return self + other

    @abc.abstractmethod
    def __mul__(self, other: ScalarFloat) -> "LinearOperator":
        """Multiply linear operator by scalar."""
        raise NotImplementedError

    def __rmul__(self, other: ScalarFloat) -> "LinearOperator":
        """Reimplimentation of multiply linear operator by scalar."""
        return self.__mul__(other)

    @abc.abstractmethod
    def _add_diagonal(self, other: "gpjax.linops.diagonal_linear_operator.DiagonalLinearOperator") -> "LinearOperator":
        """Add diagonal linear operator to a linear operator, useful e.g., for adding jitter."""
        return NotImplementedError

    @abc.abstractmethod
    def __matmul__(
        self, other: Union["LinearOperator", Float[Array, "N M"]]
    ) -> Union["LinearOperator", Float[Array, "N M"]]:
        """Matrix multiplication."""
        raise NotImplementedError

    def __rmatmul__(
        self, other: Union["LinearOperator", Float[Array, "N M"]]
    ) -> Union["LinearOperator", Float[Array, "N M"]]:
        """Reimplimentation of matrix multiplication."""
        # Exploit the fact that linear operators are square and symmetric.
        if other.ndim == 1:
            return self.T @ other
        return (self.T @ other.T).T

    @abc.abstractmethod
    def diagonal(self) -> Float[Array, "N"]:
        """Diagonal of the linear operator.

        Returns:
            Float[Array, "N"]: Diagonal of the linear operator.
        """

        raise NotImplementedError

    def trace(self) -> Float[Array, ""]:
        """Trace of the linear matrix.

        Returns:
            Float[Array, ""]: Trace of the linear matrix.
        """
        return jnp.sum(self.diagonal())

    def log_det(self) -> Float[Array, ""]:
        """Log determinant of the linear matrix. Default implementation uses dense Cholesky decomposition.

        Returns:
            Float[Array, ""]: Log determinant of the linear matrix.
        """

        root = self.to_root()

        return 2.0 * jnp.sum(jnp.log(root.diagonal()))

    def to_root(self) -> "LinearOperator":
        """Compute the root of the linear operator via the Cholesky decomposition.

        Returns:
            Float[Array, "N N"]: Lower Cholesky decomposition of the linear operator.
        """

        from gpjax.linops.triangular_linear_operator import \
            LowerTriangularLinearOperator

        L = jnp.linalg.cholesky(self.to_dense())

        return LowerTriangularLinearOperator.from_dense(L)

    def inverse(self) -> "LinearOperator":
        """Inverse of the linear matrix. Default implementation uses dense Cholesky decomposition.

        Returns:
            LinearOperator: Inverse of the linear matrix.
        """

        from gpjax.linops.dense_linear_operator import DenseLinearOperator

        n = self.shape[0]

        return DenseLinearOperator(self.solve(jnp.eye(n)))

    def solve(self, rhs: Float[Array, "... M"]) -> Float[Array, "... M"]:
        """Solve linear system. Default implementation uses dense Cholesky decomposition.

        Args:
            rhs (Float[Array, "N M"]): Right hand side of the linear system.

        Returns:
            Float[Array, "N M"]: Solution of the linear system.
        """

        root = self.to_root()
        rootT = root.T

        return rootT.solve(root.solve(rhs))

    @abc.abstractmethod
    def to_dense(self) -> Float[Array, "N N"]:
        """Construct dense matrix from the linear operator.

        Returns:
            Float[Array, "N N"]: Dense linear matrix.
        """
        raise NotImplementedError

    @classmethod
    def from_dense(cls, dense: Float[Array, "N N"]) -> "LinearOperator":
        """Construct linear operator from dense matrix.

        Args:
            dense (Float[Array, "N N"]): Dense matrix.

        Returns:
            LinearOperator: Linear operator.
        """
        raise NotImplementedError


__all__ = [
    "LinearOperator",
]<|MERGE_RESOLUTION|>--- conflicted
+++ resolved
@@ -14,25 +14,13 @@
 # ==============================================================================
 
 from __future__ import annotations
-<<<<<<< HEAD
-=======
-
-from typing import TYPE_CHECKING
-
-if TYPE_CHECKING:
-    from gpjax.linops.diagonal_linear_operator import DiagonalLinearOperator
->>>>>>> 4853ebf7
 
 import abc
 from dataclasses import dataclass
-from typing import Any, Generic, Iterable, Mapping, Tuple, TypeVar, Union
+from beartype.typing import Any, Generic, Iterable, Mapping, Tuple, TypeVar, Union
 
 import jax.numpy as jnp
 from jaxtyping import Array, Float
-<<<<<<< HEAD
-from beartype.typing import Any, TypeVar, Iterable, Mapping, Generic, Tuple, Union
-=======
->>>>>>> 4853ebf7
 from simple_pytree import Pytree, static_field
 
 # Generic type.
