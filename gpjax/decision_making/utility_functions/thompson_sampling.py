# Copyright 2023 The JaxGaussianProcesses Contributors. All Rights Reserved.
#
# Licensed under the Apache License, Version 2.0 (the "License");
# you may not use this file except in compliance with the License.
# You may obtain a copy of the License at
#
#     http://www.apache.org/licenses/LICENSE-2.0
#
# Unless required by applicable law or agreed to in writing, software
# distributed under the License is distributed on an "AS IS" BASIS,
# WITHOUT WARRANTIES OR CONDITIONS OF ANY KIND, either express or implied.
# See the License for the specific language governing permissions and
# limitations under the License.
# ==============================================================================
from dataclasses import dataclass

from beartype.typing import Mapping

from gpjax.dataset import Dataset
from gpjax.decision_making.utility_functions.base import (
    AbstractSinglePointUtilityFunctionBuilder,
    SinglePointUtilityFunction,
)
from gpjax.decision_making.utils import OBJECTIVE
from gpjax.gps import ConjugatePosterior
from gpjax.typing import KeyArray


@dataclass
class ThompsonSampling(AbstractSinglePointUtilityFunctionBuilder):
    """
    Form a utility function by drawing an approximate sample from the posterior,
    using decoupled sampling as introduced in [Wilson et. al.
    (2020)](https://arxiv.org/abs/2002.09309). Note that we return the *negative* of the
    sample as the utility function, as utility functions are *maximised*.

    Note that this is a single batch utility function, as it doesn't support classical
    batching. However, Thompson sampling can be used in a batched setting by drawing a
    batch of different samples from the GP posterior. This can be done by calling
    `build_utility_function` with different keys, an example of which can be seen in the
    `ask` method of the `UtilityDrivenDecisionMaker` class. The samples can then be
    optimised sequentially.

    Attributes:
        num_features (int): The number of random Fourier features to use when drawing
            the approximate sample from the posterior. Defaults to 100.
    """

    num_features: int = 100

    def __post_init__(self):
        if self.num_features <= 0:
            raise ValueError(
                "The number of random Fourier features must be a positive integer."
            )

    def build_utility_function(
        self,
        posteriors: Mapping[str, ConjugatePosterior],
        datasets: Mapping[str, Dataset],
        key: KeyArray,
    ) -> SinglePointUtilityFunction:
        """
        Draw an approximate sample from the posterior of the objective model and return
        the *negative* of this sample as a utility function, as utility functions
        are *maximised*.

        Args:
<<<<<<< HEAD
            posteriors: Dictionary of posteriors to be
                used to form the utility function. One of the posteriors must correspond
                to the `OBJECTIVE` key, as we sample from the objective posterior to form
                the utility function.
            datasets: Dictionary of datasets which may be used
                to form the utility function. Keys in `datasets` should correspond to
                keys in `posteriors`. One of the datasets must correspond
                to the `OBJECTIVE` key.
            key: JAX PRNG key used for random number generation. This can be
                changed to draw different samples.
=======
            posteriors (Mapping[str, ConjugatePosterior]): Dictionary of posteriors to
            be used to form the utility function. One of the posteriors must correspond
            to the `OBJECTIVE` key, as we sample from the objective posterior to form
            the utility function.
            datasets (Mapping[str, Dataset]): Dictionary of datasets which may be used
            to form the utility function. Keys in `datasets` should correspond to
            keys in `posteriors`. One of the datasets must correspond
            to the `OBJECTIVE` key.
            key (KeyArray): JAX PRNG key used for random number generation. This can be
            changed to draw different samples.
>>>>>>> 7ae0adf3

        Returns:
            SinglePointUtilityFunction: An appproximate sample from the objective model
                posterior to to be *maximised* in order to decide which point to query
                next.
        """
        self.check_objective_present(posteriors, datasets)

        objective_posterior = posteriors[OBJECTIVE]
        if not isinstance(objective_posterior, ConjugatePosterior):
            raise ValueError(
                "Objective posterior must be a ConjugatePosterior to draw an approximate sample."
            )

        objective_dataset = datasets[OBJECTIVE]
        thompson_sample = objective_posterior.sample_approx(
            num_samples=1,
            train_data=objective_dataset,
            key=key,
            num_features=self.num_features,
        )

        return lambda x: -1.0 * thompson_sample(x)  # Utility functions are *maximised*<|MERGE_RESOLUTION|>--- conflicted
+++ resolved
@@ -66,18 +66,6 @@
         are *maximised*.
 
         Args:
-<<<<<<< HEAD
-            posteriors: Dictionary of posteriors to be
-                used to form the utility function. One of the posteriors must correspond
-                to the `OBJECTIVE` key, as we sample from the objective posterior to form
-                the utility function.
-            datasets: Dictionary of datasets which may be used
-                to form the utility function. Keys in `datasets` should correspond to
-                keys in `posteriors`. One of the datasets must correspond
-                to the `OBJECTIVE` key.
-            key: JAX PRNG key used for random number generation. This can be
-                changed to draw different samples.
-=======
             posteriors (Mapping[str, ConjugatePosterior]): Dictionary of posteriors to
             be used to form the utility function. One of the posteriors must correspond
             to the `OBJECTIVE` key, as we sample from the objective posterior to form
@@ -88,7 +76,6 @@
             to the `OBJECTIVE` key.
             key (KeyArray): JAX PRNG key used for random number generation. This can be
             changed to draw different samples.
->>>>>>> 7ae0adf3
 
         Returns:
             SinglePointUtilityFunction: An appproximate sample from the objective model
