--- conflicted
+++ resolved
@@ -1,13 +1,6 @@
-<<<<<<< HEAD
-from gpjax.kernels.base import AbstractKernel
-from gpjax.kernels.computations import BasisFunctionComputation
-from jax.random import KeyArray
-from typing import Dict, Any
-=======
-import tensorflow_probability.substrates.jax.bijectors as tfb
-
 from dataclasses import dataclass
 
+import tensorflow_probability.substrates.jax.bijectors as tfb
 from jax.random import KeyArray, PRNGKey
 from jaxtyping import Array, Float
 from simple_pytree import static_field
@@ -15,8 +8,6 @@
 from ...base import param_field
 from ..base import AbstractKernel
 from ..computations import BasisFunctionComputation
->>>>>>> 74a33665
-
 
 
 @dataclass
