--- conflicted
+++ resolved
@@ -13,24 +13,15 @@
 # limitations under the License.
 # ==============================================================================
 
+from dataclasses import dataclass
+
 import jax.numpy as jnp
 import tensorflow_probability.substrates.jax.bijectors as tfb
 import tensorflow_probability.substrates.jax.distributions as tfd
+from jaxtyping import Array, Float
 
-from jaxtyping import Array, Float
-from dataclasses import dataclass
-
-<<<<<<< HEAD
-from gpjax.kernels.base import AbstractKernel
-from gpjax.kernels.computations import (
-    DenseKernelComputation,
-)
-=======
 from ...base import param_field
 from ..base import AbstractKernel
-
-from dataclasses import dataclass
->>>>>>> 74a33665
 
 
 @dataclass
@@ -40,7 +31,9 @@
     Key reference is MacKay 1998 - "Introduction to Gaussian processes".
     """
 
-    lengthscale: Float[Array, "D"] = param_field(jnp.array([1.0]), bijector=tfb.Softplus())
+    lengthscale: Float[Array, "D"] = param_field(
+        jnp.array([1.0]), bijector=tfb.Softplus()
+    )
     variance: Float[Array, "1"] = param_field(jnp.array([1.0]), bijector=tfb.Softplus())
     period: Float[Array, "1"] = param_field(jnp.array([1.0]), bijector=tfb.Softplus())
     name: str = "Periodic"
