# Copyright 2022 The JaxGaussianProcesses Contributors. All Rights Reserved.
#
# Licensed under the Apache License, Version 2.0 (the "License");
# you may not use this file except in compliance with the License.
# You may obtain a copy of the License at
#
#     http://www.apache.org/licenses/LICENSE-2.0
#
# Unless required by applicable law or agreed to in writing, software
# distributed under the License is distributed on an "AS IS" BASIS,
# WITHOUT WARRANTIES OR CONDITIONS OF ANY KIND, either express or implied.
# See the License for the specific language governing permissions and
# limitations under the License.
# ==============================================================================

from dataclasses import dataclass

from beartype.typing import Union
import jax.numpy as jnp
from jaxtyping import Float
import tensorflow_probability.substrates.jax.bijectors as tfb
import tensorflow_probability.substrates.jax.distributions as tfd

from gpjax.base import param_field
from gpjax.kernels.base import AbstractKernel
from gpjax.kernels.stationary.utils import squared_distance
from gpjax.typing import (
    Array,
    ScalarFloat,
)


@dataclass
class RBF(AbstractKernel):
    """The Radial Basis Function (RBF) kernel."""

<<<<<<< HEAD
    lengthscale: Union[ScalarFloat, Float[Array, " D"]] = param_field(
=======
    lengthscale: Union[ScalarFloat, Float[Array, "D"]] = param_field(
>>>>>>> 21a12df8
        jnp.array(1.0), bijector=tfb.Softplus()
    )
    variance: ScalarFloat = param_field(jnp.array(1.0), bijector=tfb.Softplus())
    name: str = "RBF"

<<<<<<< HEAD
    def __call__(self, x: Float[Array, " D"], y: Float[Array, " D"]) -> ScalarFloat:
        r"""Compute the RBF kernel between a pair of arrays.
=======
    def __call__(self, x: Float[Array, "D"], y: Float[Array, "D"]) -> ScalarFloat:
        """Evaluate the kernel on a pair of inputs :math:`(x, y)` with
        lengthscale parameter :math:`\\ell` and variance :math:`\\sigma^2`.
>>>>>>> 21a12df8

        Evaluate the kernel on a pair of inputs$(x, y)$ with lengthscale parameter
        $\ell$ and variance $\sigma^2$:
        $$k(x,y)=\sigma^2\exp\Bigg(\frac{\lVert x - y \rVert^2_2}{2 \ell^2} \Bigg)$$

        Args:
            params (Dict): Parameter set for which the kernel should be evaluated on.
            x (Float[Array, " D"]): The left hand argument of the kernel function's call.
            y (Float[Array, " D"]): The right hand argument of the kernel function's call.

<<<<<<< HEAD
        Returns:
            ScalarFloat: The value of $k(x, y)$.
=======
        Returns
        -------
            ScalarFloat: The value of :math:`k(x, y)`.
>>>>>>> 21a12df8
        """
        x = self.slice_input(x) / self.lengthscale
        y = self.slice_input(y) / self.lengthscale
        K = self.variance * jnp.exp(-0.5 * squared_distance(x, y))
        return K.squeeze()

    @property
    def spectral_density(self) -> tfd.Normal:
        return tfd.Normal(loc=0.0, scale=1.0)<|MERGE_RESOLUTION|>--- conflicted
+++ resolved
@@ -34,24 +34,14 @@
 class RBF(AbstractKernel):
     """The Radial Basis Function (RBF) kernel."""
 
-<<<<<<< HEAD
-    lengthscale: Union[ScalarFloat, Float[Array, " D"]] = param_field(
-=======
     lengthscale: Union[ScalarFloat, Float[Array, "D"]] = param_field(
->>>>>>> 21a12df8
         jnp.array(1.0), bijector=tfb.Softplus()
     )
     variance: ScalarFloat = param_field(jnp.array(1.0), bijector=tfb.Softplus())
     name: str = "RBF"
 
-<<<<<<< HEAD
-    def __call__(self, x: Float[Array, " D"], y: Float[Array, " D"]) -> ScalarFloat:
+    def __call__(self, x: Float[Array, "D"], y: Float[Array, "D"]) -> ScalarFloat:
         r"""Compute the RBF kernel between a pair of arrays.
-=======
-    def __call__(self, x: Float[Array, "D"], y: Float[Array, "D"]) -> ScalarFloat:
-        """Evaluate the kernel on a pair of inputs :math:`(x, y)` with
-        lengthscale parameter :math:`\\ell` and variance :math:`\\sigma^2`.
->>>>>>> 21a12df8
 
         Evaluate the kernel on a pair of inputs$(x, y)$ with lengthscale parameter
         $\ell$ and variance $\sigma^2$:
@@ -62,14 +52,8 @@
             x (Float[Array, " D"]): The left hand argument of the kernel function's call.
             y (Float[Array, " D"]): The right hand argument of the kernel function's call.
 
-<<<<<<< HEAD
         Returns:
             ScalarFloat: The value of $k(x, y)$.
-=======
-        Returns
-        -------
-            ScalarFloat: The value of :math:`k(x, y)`.
->>>>>>> 21a12df8
         """
         x = self.slice_input(x) / self.lengthscale
         y = self.slice_input(y) / self.lengthscale
