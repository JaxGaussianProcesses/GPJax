# Copyright 2022 The JaxGaussianProcesses Contributors. All Rights Reserved.
#
# Licensed under the Apache License, Version 2.0 (the "License");
# you may not use this file except in compliance with the License.
# You may obtain a copy of the License at
#
#     http://www.apache.org/licenses/LICENSE-2.0
#
# Unless required by applicable law or agreed to in writing, software
# distributed under the License is distributed on an "AS IS" BASIS,
# WITHOUT WARRANTIES OR CONDITIONS OF ANY KIND, either express or implied.
# See the License for the specific language governing permissions and
# limitations under the License.
# ==============================================================================

<<<<<<< HEAD
import jax.numpy as jnp
=======
from dataclasses import dataclass

import jax.numpy as jnp
import tensorflow_probability.substrates.jax.bijectors as tfb
import tensorflow_probability.substrates.jax.distributions as tfd

>>>>>>> 74a33665
from jaxtyping import Array, Float
from dataclasses import dataclass

<<<<<<< HEAD
from gpjax.kernels.base import AbstractKernel
from gpjax.kernels.stationary.utils import squared_distance
import distrax as dx
=======
from ...base import param_field
from ..base import AbstractKernel
from .utils import squared_distance
>>>>>>> 74a33665

from dataclasses import dataclass
from gpjax.parameters import param_field, Softplus


@dataclass
class RBF(AbstractKernel):
    """The Radial Basis Function (RBF) kernel."""

<<<<<<< HEAD
    lengthscale: Float[Array, "D"] = param_field(jnp.array([1.0]), bijector=Softplus)
    variance: Float[Array, "1"] = param_field(jnp.array([1.0]), bijector=Softplus)
=======
    lengthscale: Float[Array, "D"] = param_field(jnp.array([1.0]), bijector=tfb.Softplus())
    variance: Float[Array, "1"] = param_field(jnp.array([1.0]), bijector=tfb.Softplus())
    name: str = "RBF"
>>>>>>> 74a33665

    def __call__(self, x: Float[Array, "D"], y: Float[Array, "D"]) -> Float[Array, "1"]:
        """Evaluate the kernel on a pair of inputs :math:`(x, y)` with
        lengthscale parameter :math:`\\ell` and variance :math:`\\sigma^2`

        .. math::
            k(x, y) = \\sigma^2 \\exp \\Bigg( \\frac{\\lVert x - y \\rVert^2_2}{2 \\ell^2} \\Bigg)

        Args:
            params (Dict): Parameter set for which the kernel should be evaluated on.
            x (Float[Array, "D"]): The left hand argument of the kernel function's call.
            y (Float[Array, "D"]): The right hand argument of the kernel function's call.

        Returns:
            Float[Array, "1"]: The value of :math:`k(x, y)`.
        """
        x = self.slice_input(x) / self.lengthscale
        y = self.slice_input(y) / self.lengthscale
        K = self.variance * jnp.exp(-0.5 * squared_distance(x, y))
        return K.squeeze()

<<<<<<< HEAD
    def spectral_density(self) -> dx.Normal:
        return dx.Normal(loc=0.0, scale=1.0)
=======
    @property
    def spectral_density(self) -> tfd.Normal:
        return tfd.Normal(loc=0.0, scale=1.0)
>>>>>>> 74a33665
<|MERGE_RESOLUTION|>--- conflicted
+++ resolved
@@ -13,45 +13,27 @@
 # limitations under the License.
 # ==============================================================================
 
-<<<<<<< HEAD
-import jax.numpy as jnp
-=======
 from dataclasses import dataclass
 
 import jax.numpy as jnp
 import tensorflow_probability.substrates.jax.bijectors as tfb
 import tensorflow_probability.substrates.jax.distributions as tfd
+from jaxtyping import Array, Float
 
->>>>>>> 74a33665
-from jaxtyping import Array, Float
-from dataclasses import dataclass
-
-<<<<<<< HEAD
-from gpjax.kernels.base import AbstractKernel
-from gpjax.kernels.stationary.utils import squared_distance
-import distrax as dx
-=======
 from ...base import param_field
 from ..base import AbstractKernel
 from .utils import squared_distance
->>>>>>> 74a33665
-
-from dataclasses import dataclass
-from gpjax.parameters import param_field, Softplus
 
 
 @dataclass
 class RBF(AbstractKernel):
     """The Radial Basis Function (RBF) kernel."""
 
-<<<<<<< HEAD
-    lengthscale: Float[Array, "D"] = param_field(jnp.array([1.0]), bijector=Softplus)
-    variance: Float[Array, "1"] = param_field(jnp.array([1.0]), bijector=Softplus)
-=======
-    lengthscale: Float[Array, "D"] = param_field(jnp.array([1.0]), bijector=tfb.Softplus())
+    lengthscale: Float[Array, "D"] = param_field(
+        jnp.array([1.0]), bijector=tfb.Softplus()
+    )
     variance: Float[Array, "1"] = param_field(jnp.array([1.0]), bijector=tfb.Softplus())
     name: str = "RBF"
->>>>>>> 74a33665
 
     def __call__(self, x: Float[Array, "D"], y: Float[Array, "D"]) -> Float[Array, "1"]:
         """Evaluate the kernel on a pair of inputs :math:`(x, y)` with
@@ -73,11 +55,6 @@
         K = self.variance * jnp.exp(-0.5 * squared_distance(x, y))
         return K.squeeze()
 
-<<<<<<< HEAD
-    def spectral_density(self) -> dx.Normal:
-        return dx.Normal(loc=0.0, scale=1.0)
-=======
     @property
     def spectral_density(self) -> tfd.Normal:
-        return tfd.Normal(loc=0.0, scale=1.0)
->>>>>>> 74a33665
+        return tfd.Normal(loc=0.0, scale=1.0)