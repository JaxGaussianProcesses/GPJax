# Copyright 2022 The JaxGaussianProcesses Contributors. All Rights Reserved.
#
# Licensed under the Apache License, Version 2.0 (the "License");
# you may not use this file except in compliance with the License.
# You may obtain a copy of the License at
#
#     http://www.apache.org/licenses/LICENSE-2.0
#
# Unless required by applicable law or agreed to in writing, software
# distributed under the License is distributed on an "AS IS" BASIS,
# WITHOUT WARRANTIES OR CONDITIONS OF ANY KIND, either express or implied.
# See the License for the specific language governing permissions and
# limitations under the License.
# ==============================================================================

<<<<<<< HEAD
from beartype.typing import Dict, List, Optional
=======
from dataclasses import dataclass
>>>>>>> 4853ebf7

import jax.numpy as jnp
<<<<<<< HEAD
from gpjax.utils import KeyArray
=======
import tensorflow_probability.substrates.jax.bijectors as tfb
import tensorflow_probability.substrates.jax.distributions as tfd
>>>>>>> 4853ebf7
from jaxtyping import Array, Float

from ...base import param_field
from ..base import AbstractKernel
from .utils import squared_distance


@dataclass
class RBF(AbstractKernel):
    """The Radial Basis Function (RBF) kernel."""

    lengthscale: Float[Array, "D"] = param_field(
        jnp.array([1.0]), bijector=tfb.Softplus()
    )
    variance: Float[Array, "1"] = param_field(jnp.array([1.0]), bijector=tfb.Softplus())
    name: str = "RBF"

<<<<<<< HEAD
    def __call__(
        self, params: Dict, x: Float[Array, "D"], y: Float[Array, "D"]
    ) -> Float[Array, ""]:
=======
    def __call__(self, x: Float[Array, "D"], y: Float[Array, "D"]) -> Float[Array, "1"]:
>>>>>>> 4853ebf7
        """Evaluate the kernel on a pair of inputs :math:`(x, y)` with
        lengthscale parameter :math:`\\ell` and variance :math:`\\sigma^2`

        .. math::
            k(x, y) = \\sigma^2 \\exp \\Bigg( \\frac{\\lVert x - y \\rVert^2_2}{2 \\ell^2} \\Bigg)

        Args:
            params (Dict): Parameter set for which the kernel should be evaluated on.
            x (Float[Array, "D"]): The left hand argument of the kernel function's call.
            y (Float[Array, "D"]): The right hand argument of the kernel function's call.

        Returns:
            Float[Array, ""]: The value of :math:`k(x, y)`.
        """
        x = self.slice_input(x) / self.lengthscale
        y = self.slice_input(y) / self.lengthscale
        K = self.variance * jnp.exp(-0.5 * squared_distance(x, y))
        return K.squeeze()

    @property
    def spectral_density(self) -> tfd.Normal:
        return tfd.Normal(loc=0.0, scale=1.0)<|MERGE_RESOLUTION|>--- conflicted
+++ resolved
@@ -13,19 +13,11 @@
 # limitations under the License.
 # ==============================================================================
 
-<<<<<<< HEAD
-from beartype.typing import Dict, List, Optional
-=======
 from dataclasses import dataclass
->>>>>>> 4853ebf7
 
 import jax.numpy as jnp
-<<<<<<< HEAD
-from gpjax.utils import KeyArray
-=======
 import tensorflow_probability.substrates.jax.bijectors as tfb
 import tensorflow_probability.substrates.jax.distributions as tfd
->>>>>>> 4853ebf7
 from jaxtyping import Array, Float
 
 from ...base import param_field
@@ -43,13 +35,7 @@
     variance: Float[Array, "1"] = param_field(jnp.array([1.0]), bijector=tfb.Softplus())
     name: str = "RBF"
 
-<<<<<<< HEAD
-    def __call__(
-        self, params: Dict, x: Float[Array, "D"], y: Float[Array, "D"]
-    ) -> Float[Array, ""]:
-=======
-    def __call__(self, x: Float[Array, "D"], y: Float[Array, "D"]) -> Float[Array, "1"]:
->>>>>>> 4853ebf7
+    def __call__(self, x: Float[Array, "D"], y: Float[Array, "D"]) -> Float[Array, ""]:
         """Evaluate the kernel on a pair of inputs :math:`(x, y)` with
         lengthscale parameter :math:`\\ell` and variance :math:`\\sigma^2`
 
