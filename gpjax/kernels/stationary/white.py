--- conflicted
+++ resolved
@@ -13,30 +13,22 @@
 # limitations under the License.
 # ==============================================================================
 
+from dataclasses import dataclass
+
 import jax.numpy as jnp
 import tensorflow_probability.substrates.jax.bijectors as tfb
 import tensorflow_probability.substrates.jax.distributions as tfd
-
 from jaxtyping import Array, Float
-from dataclasses import dataclass
 from simple_pytree import static_field
 
-<<<<<<< HEAD
-from gpjax.kernels.base import AbstractKernel
-from gpjax.kernels.computations import (
-    ConstantDiagonalKernelComputation,
-    AbstractKernelComputation,
-)
-=======
 from ...base import param_field
 from ..base import AbstractKernel
-from ..computations import AbstractKernelComputation, ConstantDiagonalKernelComputation
->>>>>>> 74a33665
+from ..computations import (AbstractKernelComputation,
+                            ConstantDiagonalKernelComputation)
 
 
 @dataclass
 class White(AbstractKernel):
-
     variance: Float[Array, "1"] = param_field(jnp.array([1.0]), bijector=tfb.Softplus())
     compute_engine: AbstractKernelComputation = static_field(
         ConstantDiagonalKernelComputation
