--- conflicted
+++ resolved
@@ -39,11 +39,7 @@
     return dist
 
 
-<<<<<<< HEAD
-def squared_distance(x: Float[Array, " D"], y: Float[Array, " D"]) -> ScalarFloat:
-=======
 def squared_distance(x: Float[Array, "D"], y: Float[Array, "D"]) -> ScalarFloat:
->>>>>>> 21a12df8
     """Compute the squared distance between a pair of inputs.
 
     Args:
@@ -57,11 +53,7 @@
     return jnp.sum((x - y) ** 2)
 
 
-<<<<<<< HEAD
-def euclidean_distance(x: Float[Array, " D"], y: Float[Array, " D"]) -> ScalarFloat:
-=======
 def euclidean_distance(x: Float[Array, "D"], y: Float[Array, "D"]) -> ScalarFloat:
->>>>>>> 21a12df8
     """Compute the euclidean distance between a pair of inputs.
 
     Args:
