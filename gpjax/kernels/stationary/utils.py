# Copyright 2022 The JaxGaussianProcesses Contributors. All Rights Reserved.
#
# Licensed under the Apache License, Version 2.0 (the "License");
# you may not use this file except in compliance with the License.
# You may obtain a copy of the License at
#
#     http://www.apache.org/licenses/LICENSE-2.0
#
# Unless required by applicable law or agreed to in writing, software
# distributed under the License is distributed on an "AS IS" BASIS,
# WITHOUT WARRANTIES OR CONDITIONS OF ANY KIND, either express or implied.
# See the License for the specific language governing permissions and
# limitations under the License.
# ==============================================================================

import jax.numpy as jnp
import tensorflow_probability.substrates.jax as tfp
from jaxtyping import Array, Float

tfd = tfp.distributions


def build_student_t_distribution(nu: int) -> tfd.Distribution:
    """For a fixed half-integer smoothness parameter, compute the spectral density of a Matérn kernel; a Student's t distribution.

    Args:
        nu (int): The smoothness parameter of the Matérn kernel.

    Returns:
        tfp.Distribution: A Student's t distribution with the same smoothness parameter.
    """
    dist = tfd.StudentT(df=nu, loc=0.0, scale=1.0)
    return dist


<<<<<<< HEAD
def squared_distance(
    x: Float[Array, "D"], y: Float[Array, "D"]
) -> Float[Array, ""]:
=======
def squared_distance(x: Float[Array, "D"], y: Float[Array, "D"]) -> Float[Array, "1"]:
>>>>>>> 4853ebf7
    """Compute the squared distance between a pair of inputs.

    Args:
        x (Float[Array, "D"]): First input.
        y (Float[Array, "D"]): Second input.

    Returns:
        Float[Array, ""]: The squared distance between the inputs.
    """

    return jnp.sum((x - y) ** 2)


<<<<<<< HEAD
def euclidean_distance(
    x: Float[Array, "D"], y: Float[Array, "D"]
) -> Float[Array, ""]:
=======
def euclidean_distance(x: Float[Array, "D"], y: Float[Array, "D"]) -> Float[Array, "1"]:
>>>>>>> 4853ebf7
    """Compute the euclidean distance between a pair of inputs.

    Args:
        x (Float[Array, "D"]): First input.
        y (Float[Array, "D"]): Second input.

    Returns:
        Float[Array, ""]: The euclidean distance between the inputs.
    """

    return jnp.sqrt(jnp.maximum(squared_distance(x, y), 1e-36))<|MERGE_RESOLUTION|>--- conflicted
+++ resolved
@@ -33,13 +33,7 @@
     return dist
 
 
-<<<<<<< HEAD
-def squared_distance(
-    x: Float[Array, "D"], y: Float[Array, "D"]
-) -> Float[Array, ""]:
-=======
-def squared_distance(x: Float[Array, "D"], y: Float[Array, "D"]) -> Float[Array, "1"]:
->>>>>>> 4853ebf7
+def squared_distance(x: Float[Array, "D"], y: Float[Array, "D"]) -> Float[Array, ""]:
     """Compute the squared distance between a pair of inputs.
 
     Args:
@@ -53,13 +47,7 @@
     return jnp.sum((x - y) ** 2)
 
 
-<<<<<<< HEAD
-def euclidean_distance(
-    x: Float[Array, "D"], y: Float[Array, "D"]
-) -> Float[Array, ""]:
-=======
-def euclidean_distance(x: Float[Array, "D"], y: Float[Array, "D"]) -> Float[Array, "1"]:
->>>>>>> 4853ebf7
+def euclidean_distance(x: Float[Array, "D"], y: Float[Array, "D"]) -> Float[Array, ""]:
     """Compute the euclidean distance between a pair of inputs.
 
     Args:
