<<<<<<< HEAD
from beartype.typing import Dict

import jax.numpy as jnp
from jaxtyping import Array, Float
from .base import AbstractKernelComputation, KernelCallable
from ...linops import DenseLinearOperator
=======
from dataclasses import dataclass

import jax.numpy as jnp
from jaxtyping import Array, Float

from gpjax.linops import DenseLinearOperator

from .base import AbstractKernelComputation
>>>>>>> 4853ebf7


@dataclass
class BasisFunctionComputation(AbstractKernelComputation):
    """Compute engine class for finite basis function approximations to a kernel."""

<<<<<<< HEAD
    def __init__(
        self,
        kernel_fn: KernelCallable = None,
    ) -> None:
        """Initialise the computation engine for a basis function approximation to a kernel.

        Args:
            kernel_fn: A. The kernel function for which the compute engine is assigned to.
        """
        super().__init__(kernel_fn)
        self._num_basis_fns = None

    @property
    def num_basis_fns(self) -> float:
        """The number of basis functions used to approximate the kernel."""
        return self._num_basis_fns

    @num_basis_fns.setter
    def num_basis_fns(self, num_basis_fns: int) -> None:
        self._num_basis_fns = float(num_basis_fns)
=======
    num_basis_fns: int = None
>>>>>>> 4853ebf7

    def cross_covariance(
        self, x: Float[Array, "N D"], y: Float[Array, "M D"]
    ) -> Float[Array, "N M"]:
        """For a pair of inputs, compute the cross covariance matrix between the inputs.
        Args:
            params (Dict): A dictionary of parameters for which the cross-covariance matrix should be constructed with.
            x: A N x D array of inputs.
            y: A M x D array of inputs.

        Returns:
            _type_: A N x M array of cross-covariances.
        """
        z1 = self.compute_features(x)
        z2 = self.compute_features(y)
        z1 /= self.kernel.num_basis_fns
        return self.kernel.base_kernel.variance * jnp.matmul(z1, z2.T)

    def gram(self, inputs: Float[Array, "N D"]) -> DenseLinearOperator:
        """For the Gram matrix, we can save computations by computing only one matrix multiplication between the inputs and the scaled frequencies.

        Args:
            params (Dict): A dictionary of parameters for which the Gram matrix should be constructed with.
            inputs: A N x D array of inputs.

        Returns:
            DenseLinearOperator: A dense linear operator representing the N x N Gram matrix.
        """
        z1 = self.compute_features(inputs)
        matrix = jnp.matmul(z1, z1.T)  # shape: (n_samples, n_samples)
        matrix /= self.kernel.num_basis_fns
        return DenseLinearOperator(self.kernel.base_kernel.variance * matrix)

    def compute_features(self, x: Float[Array, "N D"]) -> Float[Array, "N L"]:
        """Compute the features for the inputs.

        Args:
            x: A N x D array of inputs.
            frequencies: A M x D array of frequencies.

        Returns:
            Float[Array, "N L"]: A N x L array of features where L = 2M.
        """
        frequencies = self.kernel.frequencies
        scaling_factor = self.kernel.base_kernel.lengthscale
        z = jnp.matmul(x, (frequencies / scaling_factor).T)
        z = jnp.concatenate([jnp.cos(z), jnp.sin(z)], axis=-1)
        return z<|MERGE_RESOLUTION|>--- conflicted
+++ resolved
@@ -1,11 +1,3 @@
-<<<<<<< HEAD
-from beartype.typing import Dict
-
-import jax.numpy as jnp
-from jaxtyping import Array, Float
-from .base import AbstractKernelComputation, KernelCallable
-from ...linops import DenseLinearOperator
-=======
 from dataclasses import dataclass
 
 import jax.numpy as jnp
@@ -14,44 +6,19 @@
 from gpjax.linops import DenseLinearOperator
 
 from .base import AbstractKernelComputation
->>>>>>> 4853ebf7
 
 
 @dataclass
 class BasisFunctionComputation(AbstractKernelComputation):
     """Compute engine class for finite basis function approximations to a kernel."""
 
-<<<<<<< HEAD
-    def __init__(
-        self,
-        kernel_fn: KernelCallable = None,
-    ) -> None:
-        """Initialise the computation engine for a basis function approximation to a kernel.
-
-        Args:
-            kernel_fn: A. The kernel function for which the compute engine is assigned to.
-        """
-        super().__init__(kernel_fn)
-        self._num_basis_fns = None
-
-    @property
-    def num_basis_fns(self) -> float:
-        """The number of basis functions used to approximate the kernel."""
-        return self._num_basis_fns
-
-    @num_basis_fns.setter
-    def num_basis_fns(self, num_basis_fns: int) -> None:
-        self._num_basis_fns = float(num_basis_fns)
-=======
     num_basis_fns: int = None
->>>>>>> 4853ebf7
 
     def cross_covariance(
         self, x: Float[Array, "N D"], y: Float[Array, "M D"]
     ) -> Float[Array, "N M"]:
         """For a pair of inputs, compute the cross covariance matrix between the inputs.
         Args:
-            params (Dict): A dictionary of parameters for which the cross-covariance matrix should be constructed with.
             x: A N x D array of inputs.
             y: A M x D array of inputs.
 
@@ -67,7 +34,6 @@
         """For the Gram matrix, we can save computations by computing only one matrix multiplication between the inputs and the scaled frequencies.
 
         Args:
-            params (Dict): A dictionary of parameters for which the Gram matrix should be constructed with.
             inputs: A N x D array of inputs.
 
         Returns:
