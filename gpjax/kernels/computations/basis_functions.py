--- conflicted
+++ resolved
@@ -1,11 +1,3 @@
-<<<<<<< HEAD
-import jax.numpy as jnp
-from jaxtyping import Array, Float
-from gpjax.kernels.computations.base import AbstractKernelComputation
-from gpjax.linops import DenseLinearOperator
-
-from dataclasses import dataclass
-=======
 from dataclasses import dataclass
 
 import jax.numpy as jnp
@@ -14,18 +6,13 @@
 from gpjax.linops import DenseLinearOperator
 
 from .base import AbstractKernelComputation
->>>>>>> 74a33665
 
 
 @dataclass
 class BasisFunctionComputation(AbstractKernelComputation):
     """Compute engine class for finite basis function approximations to a kernel."""
 
-<<<<<<< HEAD
-    num_basis_fns = None
-=======
     num_basis_fns: int = None
->>>>>>> 74a33665
 
     def cross_covariance(
         self, x: Float[Array, "N D"], y: Float[Array, "M D"]
@@ -41,13 +28,8 @@
         """
         z1 = self.compute_features(x)
         z2 = self.compute_features(y)
-<<<<<<< HEAD
-        z1 /= self.num_basis_fns
-        return self.kernel.variance * jnp.matmul(z1, z2.T)
-=======
         z1 /= self.kernel.num_basis_fns
         return self.kernel.base_kernel.variance * jnp.matmul(z1, z2.T)
->>>>>>> 74a33665
 
     def gram(self, inputs: Float[Array, "N D"]) -> DenseLinearOperator:
         """For the Gram matrix, we can save computations by computing only one matrix multiplication between the inputs and the scaled frequencies.
@@ -61,13 +43,8 @@
         """
         z1 = self.compute_features(inputs)
         matrix = jnp.matmul(z1, z1.T)  # shape: (n_samples, n_samples)
-<<<<<<< HEAD
-        matrix /= self.num_basis_fns
-        return DenseLinearOperator(self.kernel.variance * matrix)
-=======
         matrix /= self.kernel.num_basis_fns
         return DenseLinearOperator(self.kernel.base_kernel.variance * matrix)
->>>>>>> 74a33665
 
     def compute_features(self, x: Float[Array, "N D"]) -> Float[Array, "N L"]:
         """Compute the features for the inputs.
@@ -80,11 +57,7 @@
             Float[Array, "N L"]: A N x L array of features where L = 2M.
         """
         frequencies = self.kernel.frequencies
-<<<<<<< HEAD
-        scaling_factor = self.kernel.lengthscale
-=======
         scaling_factor = self.kernel.base_kernel.lengthscale
->>>>>>> 74a33665
         z = jnp.matmul(x, (frequencies / scaling_factor).T)
         z = jnp.concatenate([jnp.cos(z), jnp.sin(z)], axis=-1)
         return z