--- conflicted
+++ resolved
@@ -14,25 +14,14 @@
 # ==============================================================================
 
 import abc
-<<<<<<< HEAD
-from typing import Any
-from jax import vmap
-from gpjax.linops import (
-    DenseLinearOperator,
-    DiagonalLinearOperator,
-    LinearOperator,
-)
-from jaxtyping import Array, Float
-from dataclasses import dataclass
-=======
 from dataclasses import dataclass
 from typing import Any
 
 from jax import vmap
 from jaxtyping import Array, Float
 
-from gpjax.linops import DenseLinearOperator, DiagonalLinearOperator, LinearOperator
->>>>>>> 74a33665
+from gpjax.linops import (DenseLinearOperator, DiagonalLinearOperator,
+                          LinearOperator)
 
 Kernel = Any
 
