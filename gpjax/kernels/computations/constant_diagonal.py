# Copyright 2022 The JaxGaussianProcesses Contributors. All Rights Reserved.
#
# Licensed under the Apache License, Version 2.0 (the "License");
# you may not use this file except in compliance with the License.
# You may obtain a copy of the License at
#
#     http://www.apache.org/licenses/LICENSE-2.0
#
# Unless required by applicable law or agreed to in writing, software
# distributed under the License is distributed on an "AS IS" BASIS,
# WITHOUT WARRANTIES OR CONDITIONS OF ANY KIND, either express or implied.
# See the License for the specific language governing permissions and
# limitations under the License.
# ==============================================================================
<<<<<<< HEAD

from beartype.typing import Dict
=======
>>>>>>> 4853ebf7
import jax.numpy as jnp
from jax import vmap
from jaxtyping import Array, Float
<<<<<<< HEAD
from .base import AbstractKernelComputation, KernelCallable
=======
>>>>>>> 4853ebf7

from gpjax.linops import ConstantDiagonalLinearOperator, DiagonalLinearOperator

from .base import AbstractKernelComputation

<<<<<<< HEAD
class ConstantDiagonalKernelComputation(AbstractKernelComputation):
    def __init__(
        self,
        kernel_fn: KernelCallable = None,
    ) -> None:
        super().__init__(kernel_fn)
=======
>>>>>>> 4853ebf7

class ConstantDiagonalKernelComputation(AbstractKernelComputation):
    def gram(self, x: Float[Array, "N D"]) -> ConstantDiagonalLinearOperator:
        """Compute Gram covariance operator of the kernel function.

        Args:
            x (Float[Array, "N N"]): The inputs to the kernel function.
        """
        value = self.kernel(x[0], x[0])

        return ConstantDiagonalLinearOperator(
            value=jnp.atleast_1d(value), size=x.shape[0]
        )

    def diagonal(self, inputs: Float[Array, "N D"]) -> DiagonalLinearOperator:
        """For a given kernel, compute the elementwise diagonal of the
        NxN gram matrix on an input matrix of shape NxD.

        Args:
            kernel (AbstractKernel): The kernel for which the variance
                vector should be computed for.
            params (Dict): The kernel's parameter set.
            inputs (Float[Array, "N D"]): The input matrix.

        Returns:
            LinearOperator: The computed diagonal variance entries.
        """

        diag = vmap(lambda x: self.kernel(x, x))(inputs)

        return DiagonalLinearOperator(diag=diag)

    def cross_covariance(
        self, x: Float[Array, "N D"], y: Float[Array, "M D"]
    ) -> Float[Array, "N M"]:
        """For a given kernel, compute the NxM covariance matrix on a pair of input
        matrices of shape NxD and MxD.

        Args:
            x (Float[Array,"N D"]): The input matrix.
            y (Float[Array,"M D"]): The input matrix.

        Returns:
            CovarianceOperator: The computed square Gram matrix.
        """
        # TODO: This is currently a dense implementation. We should implement a sparse LinearOperator for non-square cross-covariance matrices.
        cross_cov = vmap(lambda x: vmap(lambda y: self.kernel(x, y))(y))(x)
        return cross_cov<|MERGE_RESOLUTION|>--- conflicted
+++ resolved
@@ -12,32 +12,15 @@
 # See the License for the specific language governing permissions and
 # limitations under the License.
 # ==============================================================================
-<<<<<<< HEAD
 
-from beartype.typing import Dict
-=======
->>>>>>> 4853ebf7
 import jax.numpy as jnp
 from jax import vmap
 from jaxtyping import Array, Float
-<<<<<<< HEAD
-from .base import AbstractKernelComputation, KernelCallable
-=======
->>>>>>> 4853ebf7
 
 from gpjax.linops import ConstantDiagonalLinearOperator, DiagonalLinearOperator
 
 from .base import AbstractKernelComputation
 
-<<<<<<< HEAD
-class ConstantDiagonalKernelComputation(AbstractKernelComputation):
-    def __init__(
-        self,
-        kernel_fn: KernelCallable = None,
-    ) -> None:
-        super().__init__(kernel_fn)
-=======
->>>>>>> 4853ebf7
 
 class ConstantDiagonalKernelComputation(AbstractKernelComputation):
     def gram(self, x: Float[Array, "N D"]) -> ConstantDiagonalLinearOperator:
@@ -59,7 +42,6 @@
         Args:
             kernel (AbstractKernel): The kernel for which the variance
                 vector should be computed for.
-            params (Dict): The kernel's parameter set.
             inputs (Float[Array, "N D"]): The input matrix.
 
         Returns:
