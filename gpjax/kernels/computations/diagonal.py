--- conflicted
+++ resolved
@@ -14,20 +14,6 @@
 # ==============================================================================
 
 from jax import vmap
-<<<<<<< HEAD
-from beartype.typing import Dict
-from jaxtyping import Array, Float
-
-from .base import AbstractKernelComputation, KernelCallable
-from ...linops import DiagonalLinearOperator
-
-class DiagonalKernelComputation(AbstractKernelComputation):
-    def __init__(
-        self,
-        kernel_fn: KernelCallable = None,
-    ) -> None:
-        super().__init__(kernel_fn)
-=======
 from jaxtyping import Array, Float
 
 from gpjax.kernels.computations.base import AbstractKernelComputation
@@ -35,7 +21,6 @@
 
 from .base import AbstractKernelComputation
 
->>>>>>> 4853ebf7
 
 class DiagonalKernelComputation(AbstractKernelComputation):
     def gram(self, x: Float[Array, "N D"]) -> DiagonalLinearOperator:
