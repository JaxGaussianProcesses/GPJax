# Copyright 2022 The JaxGaussianProcesses Contributors. All Rights Reserved.
#
# Licensed under the Apache License, Version 2.0 (the "License");
# you may not use this file except in compliance with the License.
# You may obtain a copy of the License at
#
#     http://www.apache.org/licenses/LICENSE-2.0
#
# Unless required by applicable law or agreed to in writing, software
# distributed under the License is distributed on an "AS IS" BASIS,
# WITHOUT WARRANTIES OR CONDITIONS OF ANY KIND, either express or implied.
# See the License for the specific language governing permissions and
# limitations under the License.
# ==============================================================================

from jax import vmap
<<<<<<< HEAD
from gpjax.linops import (
    DiagonalLinearOperator,
)
=======
>>>>>>> 74a33665
from jaxtyping import Array, Float
from gpjax.kernels.computations.base import AbstractKernelComputation

<<<<<<< HEAD

=======
from gpjax.linops import DiagonalLinearOperator

from .base import AbstractKernelComputation


>>>>>>> 74a33665
class DiagonalKernelComputation(AbstractKernelComputation):
    def gram(self, x: Float[Array, "N D"]) -> DiagonalLinearOperator:
        """For a kernel with diagonal structure, compute the NxN gram matrix on
        an input matrix of shape NxD.

        Args:
            inputs (Float[Array, "N D"]): The input matrix.

        Returns:
            CovarianceOperator: The computed square Gram matrix.
        """
        return DiagonalLinearOperator(diag=vmap(lambda x: self.kernel(x, x))(x))

    def cross_covariance(
        self, x: Float[Array, "N D"], y: Float[Array, "M D"]
    ) -> Float[Array, "N M"]:
        """For a given kernel, compute the NxM covariance matrix on a pair of input
        matrices of shape NxD and MxD.

        Args:
            x (Float[Array,"N D"]): The input matrix.
            y (Float[Array,"M D"]): The input matrix.

        Returns:
            Float[Array, "N M"]: The computed cross-covariance.
        """
        # TODO: This is currently a dense implementation. We should implement a sparse LinearOperator for non-square cross-covariance matrices.
        cross_cov = vmap(lambda x: vmap(lambda y: self.kernel(x, y))(y))(x)
        return cross_cov<|MERGE_RESOLUTION|>--- conflicted
+++ resolved
@@ -14,24 +14,14 @@
 # ==============================================================================
 
 from jax import vmap
-<<<<<<< HEAD
-from gpjax.linops import (
-    DiagonalLinearOperator,
-)
-=======
->>>>>>> 74a33665
 from jaxtyping import Array, Float
+
 from gpjax.kernels.computations.base import AbstractKernelComputation
-
-<<<<<<< HEAD
-
-=======
 from gpjax.linops import DiagonalLinearOperator
 
 from .base import AbstractKernelComputation
 
 
->>>>>>> 74a33665
 class DiagonalKernelComputation(AbstractKernelComputation):
     def gram(self, x: Float[Array, "N D"]) -> DiagonalLinearOperator:
         """For a kernel with diagonal structure, compute the NxN gram matrix on
