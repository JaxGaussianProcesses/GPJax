# Copyright 2022 The JaxGaussianProcesses Contributors. All Rights Reserved.
#
# Licensed under the Apache License, Version 2.0 (the "License");
# you may not use this file except in compliance with the License.
# You may obtain a copy of the License at
#
#     http://www.apache.org/licenses/LICENSE-2.0
#
# Unless required by applicable law or agreed to in writing, software
# distributed under the License is distributed on an "AS IS" BASIS,
# WITHOUT WARRANTIES OR CONDITIONS OF ANY KIND, either express or implied.
# See the License for the specific language governing permissions and
# limitations under the License.
# ==============================================================================

<<<<<<< HEAD
import jax.numpy as jnp
from jaxtyping import Array, Float
from gpjax.kernels.base import AbstractKernel
from dataclasses import dataclass
from simple_pytree import static_field
from gpjax.parameters import param_field, Softplus
=======
from dataclasses import dataclass

import jax.numpy as jnp
import tensorflow_probability.substrates.jax.bijectors as tfb

from jaxtyping import Array, Float
from dataclasses import dataclass
from simple_pytree import static_field

from ..base import AbstractKernel
from ...base import param_field

>>>>>>> 74a33665


@dataclass
class Polynomial(AbstractKernel):
    """The Polynomial kernel with variable degree."""

    degree: int = static_field(2)
<<<<<<< HEAD
    shift: Float[Array, "1"] = param_field(jnp.array([1.0]), bijector=Softplus)
    variance: Float[Array, "1"] = param_field(jnp.array([1.0]), bijector=Softplus)

=======
    shift: Float[Array, "1"] = param_field(jnp.array([1.0]), bijector=tfb.Softplus())
    variance: Float[Array, "1"] = param_field(jnp.array([1.0]), bijector=tfb.Softplus())

    def __post_init__(self):
        self.name = f"Polynomial (degree {self.degree})"

>>>>>>> 74a33665
    def __call__(self, x: Float[Array, "D"], y: Float[Array, "D"]) -> Float[Array, "1"]:
        """Evaluate the kernel on a pair of inputs :math:`(x, y)` with shift parameter :math:`\\alpha` and variance :math:`\\sigma^2` through

        .. math::
            k(x, y) = \\Big( \\alpha + \\sigma^2 xy \\Big)^{d}

        Args:
            x (Float[Array, "D"]): The left hand argument of the kernel function's call.
            y (Float[Array, "D"]): The right hand argument of the kernel function's call

        Returns:
            Float[Array, "1"]: The value of :math:`k(x, y)`.
        """
        x = self.slice_input(x).squeeze()
        y = self.slice_input(y).squeeze()
        K = jnp.power(self.shift + jnp.dot(x * self.variance, y), self.degree)
        return K.squeeze()<|MERGE_RESOLUTION|>--- conflicted
+++ resolved
@@ -13,27 +13,15 @@
 # limitations under the License.
 # ==============================================================================
 
-<<<<<<< HEAD
-import jax.numpy as jnp
-from jaxtyping import Array, Float
-from gpjax.kernels.base import AbstractKernel
-from dataclasses import dataclass
-from simple_pytree import static_field
-from gpjax.parameters import param_field, Softplus
-=======
 from dataclasses import dataclass
 
 import jax.numpy as jnp
 import tensorflow_probability.substrates.jax.bijectors as tfb
-
 from jaxtyping import Array, Float
-from dataclasses import dataclass
 from simple_pytree import static_field
 
+from ...base import param_field
 from ..base import AbstractKernel
-from ...base import param_field
-
->>>>>>> 74a33665
 
 
 @dataclass
@@ -41,27 +29,24 @@
     """The Polynomial kernel with variable degree."""
 
     degree: int = static_field(2)
-<<<<<<< HEAD
-    shift: Float[Array, "1"] = param_field(jnp.array([1.0]), bijector=Softplus)
-    variance: Float[Array, "1"] = param_field(jnp.array([1.0]), bijector=Softplus)
-
-=======
     shift: Float[Array, "1"] = param_field(jnp.array([1.0]), bijector=tfb.Softplus())
     variance: Float[Array, "1"] = param_field(jnp.array([1.0]), bijector=tfb.Softplus())
 
     def __post_init__(self):
         self.name = f"Polynomial (degree {self.degree})"
 
->>>>>>> 74a33665
     def __call__(self, x: Float[Array, "D"], y: Float[Array, "D"]) -> Float[Array, "1"]:
-        """Evaluate the kernel on a pair of inputs :math:`(x, y)` with shift parameter :math:`\\alpha` and variance :math:`\\sigma^2` through
+        """Evaluate the kernel on a pair of inputs :math:`(x, y)` with shift parameter
+        :math:`\\alpha` and variance :math:`\\sigma^2` through
 
         .. math::
             k(x, y) = \\Big( \\alpha + \\sigma^2 xy \\Big)^{d}
 
         Args:
-            x (Float[Array, "D"]): The left hand argument of the kernel function's call.
-            y (Float[Array, "D"]): The right hand argument of the kernel function's call
+            x (Float[Array, "D"]): The left hand argument of the kernel function's
+                call.
+            y (Float[Array, "D"]): The right hand argument of the kernel function's
+                call
 
         Returns:
             Float[Array, "1"]: The value of :math:`k(x, y)`.
