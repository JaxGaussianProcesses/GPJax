--- conflicted
+++ resolved
@@ -13,17 +13,10 @@
 # limitations under the License.
 # ==============================================================================
 
-<<<<<<< HEAD
-from beartype.typing import Dict, List, Optional
-
-import jax.numpy as jnp
-from gpjax.utils import KeyArray
-=======
 from dataclasses import dataclass
 
 import jax.numpy as jnp
 import tensorflow_probability.substrates.jax.bijectors as tfb
->>>>>>> 4853ebf7
 from jaxtyping import Array, Float
 from simple_pytree import static_field
 
@@ -39,52 +32,26 @@
     shift: Float[Array, "1"] = param_field(jnp.array([1.0]), bijector=tfb.Softplus())
     variance: Float[Array, "1"] = param_field(jnp.array([1.0]), bijector=tfb.Softplus())
 
-<<<<<<< HEAD
-    def __call__(
-        self, params: Dict, x: Float[Array, "D"], y: Float[Array, "D"]
-    ) -> Float[Array, ""]:
-        """Evaluate the kernel on a pair of inputs :math:`(x, y)` with shift parameter :math:`\\alpha` and variance :math:`\\sigma^2` through
-=======
     def __post_init__(self):
         self.name = f"Polynomial (degree {self.degree})"
 
-    def __call__(self, x: Float[Array, "D"], y: Float[Array, "D"]) -> Float[Array, "1"]:
+    def __call__(self, x: Float[Array, "D"], y: Float[Array, "D"]) -> Float[Array, ""]:
         """Evaluate the kernel on a pair of inputs :math:`(x, y)` with shift parameter
         :math:`\\alpha` and variance :math:`\\sigma^2` through
->>>>>>> 4853ebf7
 
         .. math::
             k(x, y) = \\Big( \\alpha + \\sigma^2 xy \\Big)^{d}
 
         Args:
-<<<<<<< HEAD
-            params (Dict): Parameter set for which the kernel should be evaluated on.
-            x (Float[Array, "D"]): The left hand argument of the kernel function's call.
-            y (Float[Array, "D"]): The right hand argument of the kernel function's call
-=======
             x (Float[Array, "D"]): The left hand argument of the kernel function's
                 call.
             y (Float[Array, "D"]): The right hand argument of the kernel function's
                 call
->>>>>>> 4853ebf7
 
         Returns:
             Float[Array, ""]: The value of :math:`k(x, y)`.
         """
-<<<<<<< HEAD
         x = self.slice_input(x)
         y = self.slice_input(y)
-        K = jnp.power(params["shift"] + jnp.dot(x * params["variance"], y), self.degree)
-        return K.squeeze()
-
-    def init_params(self, key: KeyArray) -> Dict:
-        return {
-            "shift": jnp.array([1.0]),
-            "variance": jnp.array([1.0] * self.ndims),
-        }
-=======
-        x = self.slice_input(x).squeeze()
-        y = self.slice_input(y).squeeze()
         K = jnp.power(self.shift + jnp.dot(x * self.variance, y), self.degree)
-        return K.squeeze()
->>>>>>> 4853ebf7
+        return K.squeeze()