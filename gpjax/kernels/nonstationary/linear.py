# Copyright 2022 The JaxGaussianProcesses Contributors. All Rights Reserved.
#
# Licensed under the Apache License, Version 2.0 (the "License");
# you may not use this file except in compliance with the License.
# You may obtain a copy of the License at
#
#     http://www.apache.org/licenses/LICENSE-2.0
#
# Unless required by applicable law or agreed to in writing, software
# distributed under the License is distributed on an "AS IS" BASIS,
# WITHOUT WARRANTIES OR CONDITIONS OF ANY KIND, either express or implied.
# See the License for the specific language governing permissions and
# limitations under the License.
# ==============================================================================

import jax.numpy as jnp
<<<<<<< HEAD
=======
import tensorflow_probability.substrates.jax.bijectors as tfb

>>>>>>> 74a33665
from jaxtyping import Array
from dataclasses import dataclass

import jax.numpy as jnp
from jaxtyping import Array, Float

<<<<<<< HEAD
from gpjax.kernels.base import AbstractKernel

from dataclasses import dataclass
from jaxtyping import Array, Float
from gpjax.parameters import param_field, Softplus
=======
from ..base import AbstractKernel
from ...base import param_field
>>>>>>> 74a33665


@dataclass
class Linear(AbstractKernel):
    """The linear kernel."""

<<<<<<< HEAD
    variance: Float[Array, "1"] = param_field(jnp.array([1.0]), bijector=Softplus)
=======
    variance: Float[Array, "1"] = param_field(jnp.array([1.0]), bijector=tfb.Softplus())
    name: str = "Linear"
>>>>>>> 74a33665

    def __call__(
        self,
        x: Float[Array, "D"],
        y: Float[Array, "D"],
    ) -> Float[Array, "1"]:
        """Evaluate the linear kernel on a pair of inputs :math:`(x, y)` with variance parameter :math:`\\sigma`

        .. math::
            k(x, y) = \\sigma^2 x^{T}y

        Args:
            x (Float[Array, "D"]): The left hand input of the kernel function.
            y (Float[Array, "D"]): The right hand input of the kernel function.

        Returns:
            Float[Array, "1"]: The evaluated kernel function :math:`k(x, y)` at the supplied inputs.
        """
        x = self.slice_input(x)
        y = self.slice_input(y)
        K = self.variance * jnp.matmul(x.T, y)
        return K.squeeze()<|MERGE_RESOLUTION|>--- conflicted
+++ resolved
@@ -13,40 +13,22 @@
 # limitations under the License.
 # ==============================================================================
 
-import jax.numpy as jnp
-<<<<<<< HEAD
-=======
-import tensorflow_probability.substrates.jax.bijectors as tfb
-
->>>>>>> 74a33665
-from jaxtyping import Array
 from dataclasses import dataclass
 
 import jax.numpy as jnp
+import tensorflow_probability.substrates.jax.bijectors as tfb
 from jaxtyping import Array, Float
 
-<<<<<<< HEAD
-from gpjax.kernels.base import AbstractKernel
-
-from dataclasses import dataclass
-from jaxtyping import Array, Float
-from gpjax.parameters import param_field, Softplus
-=======
+from ...base import param_field
 from ..base import AbstractKernel
-from ...base import param_field
->>>>>>> 74a33665
 
 
 @dataclass
 class Linear(AbstractKernel):
     """The linear kernel."""
 
-<<<<<<< HEAD
-    variance: Float[Array, "1"] = param_field(jnp.array([1.0]), bijector=Softplus)
-=======
     variance: Float[Array, "1"] = param_field(jnp.array([1.0]), bijector=tfb.Softplus())
     name: str = "Linear"
->>>>>>> 74a33665
 
     def __call__(
         self,
