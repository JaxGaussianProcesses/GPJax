--- conflicted
+++ resolved
@@ -16,26 +16,16 @@
 from __future__ import annotations
 
 import abc
-import jax.numpy as jnp
-from typing import List, Callable, Union
-from jaxtyping import Array, Float
-from functools import partial
-<<<<<<< HEAD
-from gpjax.parameters import Module, param_field
-from simple_pytree import static_field
-from dataclasses import dataclass
-from functools import partial
-
-from gpjax.kernels.computations import AbstractKernelComputation, DenseKernelComputation
-=======
-from simple_pytree import static_field
 from dataclasses import dataclass
 from functools import partial
 from typing import Callable, List, Union
 
+import jax.numpy as jnp
+from jaxtyping import Array, Float
+from simple_pytree import static_field
+
 from ..base import Module, param_field
 from .computations import AbstractKernelComputation, DenseKernelComputation
->>>>>>> 74a33665
 
 
 @dataclass
@@ -44,10 +34,7 @@
 
     compute_engine: AbstractKernelComputation = static_field(DenseKernelComputation)
     active_dims: List[int] = static_field(None)
-<<<<<<< HEAD
-=======
     name: str = static_field("AbstractKernel")
->>>>>>> 74a33665
 
     @property
     def ndims(self):
@@ -98,15 +85,9 @@
         """
 
         if isinstance(other, AbstractKernel):
-<<<<<<< HEAD
-            return SumKernel([self, other])
-
-        return SumKernel([self, Constant(other)])
-=======
             return SumKernel(kernels=[self, other])
 
         return SumKernel(kernels=[self, Constant(other)])
->>>>>>> 74a33665
 
     def __radd__(
         self, other: Union[AbstractKernel, Float[Array, "1"]]
@@ -132,11 +113,6 @@
             AbstractKernel: A new kernel that is the product of the two kernels.
         """
         if isinstance(other, AbstractKernel):
-<<<<<<< HEAD
-            return ProductKernel([self, other])
-
-        return ProductKernel([self, Constant(other)])
-=======
             return ProductKernel(kernels=[self, other])
 
         return ProductKernel(kernels=[self, Constant(other)])
@@ -144,7 +120,6 @@
     @property
     def spectral_density(self) -> tfd.Distribution:
         return None
->>>>>>> 74a33665
 
 
 @dataclass
@@ -209,8 +184,4 @@
 
 
 SumKernel = partial(CombinationKernel, operator=jnp.sum)
-<<<<<<< HEAD
-ProductKernel = partial(CombinationKernel, operator=jnp.sum)
-=======
-ProductKernel = partial(CombinationKernel, operator=jnp.prod)
->>>>>>> 74a33665
+ProductKernel = partial(CombinationKernel, operator=jnp.prod)