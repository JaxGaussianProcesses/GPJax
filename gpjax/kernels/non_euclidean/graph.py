--- conflicted
+++ resolved
@@ -13,20 +13,13 @@
 # limitations under the License.
 # ==============================================================================
 
-<<<<<<< HEAD
-from beartype.typing import Dict, List, Optional
 
-import jax.numpy as jnp
-from gpjax.utils import KeyArray
-from jaxtyping import Array, Float
-=======
 from dataclasses import dataclass
 
 import jax.numpy as jnp
 import tensorflow_probability.substrates.jax as tfp
 from jaxtyping import Array, Float, Int
 from simple_pytree import static_field
->>>>>>> 4853ebf7
 
 from ...base import param_field
 from ..base import AbstractKernel
@@ -73,27 +66,15 @@
 
     def __call__(
         self,
-<<<<<<< HEAD
-        params: Dict,
         x: Float[Array, "D"],
         y: Float[Array, "D"],
-=======
-        x: Float[Array, "1 D"],
-        y: Float[Array, "1 D"],
->>>>>>> 4853ebf7
         **kwargs,
     ) -> Float[Array, ""]:
         """Evaluate the graph kernel on a pair of vertices :math:`v_i, v_j`.
 
         Args:
-<<<<<<< HEAD
-            params (Dict): Parameter set for which the kernel should be evaluated on.
             x (Float[Array, "D"]): Index of the ith vertex.
             y (Float[Array, "D"]): Index of the jth vertex.
-=======
-            x (Float[Array, "1 D"]): Index of the ith vertex.
-            y (Float[Array, "1 D"]): Index of the jth vertex.
->>>>>>> 4853ebf7
 
         Returns:
             Float[Array, ""]: The value of :math:`k(v_i, v_j)`.
