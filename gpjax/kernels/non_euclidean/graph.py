# Copyright 2022 The JaxGaussianProcesses Contributors. All Rights Reserved.
#
# Licensed under the Apache License, Version 2.0 (the "License");
# you may not use this file except in compliance with the License.
# You may obtain a copy of the License at
#
#     http://www.apache.org/licenses/LICENSE-2.0
#
# Unless required by applicable law or agreed to in writing, software
# distributed under the License is distributed on an "AS IS" BASIS,
# WITHOUT WARRANTIES OR CONDITIONS OF ANY KIND, either express or implied.
# See the License for the specific language governing permissions and
# limitations under the License.
# ==============================================================================

from dataclasses import dataclass

import jax.numpy as jnp
import tensorflow_probability.substrates.jax as tfp
from jaxtyping import Array, Float, Int
from simple_pytree import static_field

<<<<<<< HEAD
from gpjax.kernels.computations import EigenKernelComputation
from gpjax.kernels.base import AbstractKernel
from gpjax.kernels.non_euclidean.utils import jax_gather_nd
=======
from ...base import param_field
from ..base import AbstractKernel
from ..computations import AbstractKernelComputation, EigenKernelComputation
from .utils import jax_gather_nd
>>>>>>> 74a33665

tfb = tfp.bijectors

##########################################
# Graph kernels
##########################################
@dataclass
class GraphKernel(AbstractKernel):
    """A Matérn graph kernel defined on the vertices of a graph. The key reference for this object is borovitskiy et. al., (2020).

    Args:
        laplacian (Float[Array]): An N x N matrix representing the Laplacian matrix of a graph.
        compute_engine
    """
    laplacian: Float[Array, "N N"] = static_field(None)
    lengthscale: Float[Array, "D"] = param_field(jnp.array([1.0]), bijector=tfb.Softplus())
    variance: Float[Array, "1"] = param_field(jnp.array([1.0]), bijector=tfb.Softplus())
    smoothness: Float[Array, "1"] = param_field(jnp.array([1.0]), bijector=tfb.Softplus())
    eigenvalues: Float[Array, "N"] = static_field(None)
    eigenvectors: Float[Array, "N N"] = static_field(None)
    num_vertex: Int[Array, "1"] = static_field(None)
    compute_engine: AbstractKernelComputation = static_field(EigenKernelComputation)
    name: str = "Graph Matérn"

    def __post_init__(self):
        if self.laplacian is None:
            raise ValueError("Graph laplacian must be specified")

        evals, self.eigenvectors = jnp.linalg.eigh(self.laplacian)
        self.eigenvalues = evals.reshape(-1, 1)
        if self.num_vertex is None:
            self.num_vertex = self.eigenvalues.shape[0]

    def __call__(
        self,
        x: Float[Array, "1 D"],
        y: Float[Array, "1 D"],
        **kwargs,
    ) -> Float[Array, "1"]:
        """Evaluate the graph kernel on a pair of vertices :math:`v_i, v_j`.

        Args:
            x (Float[Array, "1 D"]): Index of the ith vertex.
            y (Float[Array, "1 D"]): Index of the jth vertex.

        Returns:
            Float[Array, "1"]: The value of :math:`k(v_i, v_j)`.
        """
        S = kwargs["S"]
        Kxx = (jax_gather_nd(self.eigenvectors, x) * S.squeeze()) @ jnp.transpose(
            jax_gather_nd(self.eigenvectors, y)
        )  # shape (n,n)
        return Kxx.squeeze()<|MERGE_RESOLUTION|>--- conflicted
+++ resolved
@@ -20,18 +20,13 @@
 from jaxtyping import Array, Float, Int
 from simple_pytree import static_field
 
-<<<<<<< HEAD
-from gpjax.kernels.computations import EigenKernelComputation
-from gpjax.kernels.base import AbstractKernel
-from gpjax.kernels.non_euclidean.utils import jax_gather_nd
-=======
 from ...base import param_field
 from ..base import AbstractKernel
 from ..computations import AbstractKernelComputation, EigenKernelComputation
 from .utils import jax_gather_nd
->>>>>>> 74a33665
 
 tfb = tfp.bijectors
+
 
 ##########################################
 # Graph kernels
@@ -44,10 +39,15 @@
         laplacian (Float[Array]): An N x N matrix representing the Laplacian matrix of a graph.
         compute_engine
     """
+
     laplacian: Float[Array, "N N"] = static_field(None)
-    lengthscale: Float[Array, "D"] = param_field(jnp.array([1.0]), bijector=tfb.Softplus())
+    lengthscale: Float[Array, "D"] = param_field(
+        jnp.array([1.0]), bijector=tfb.Softplus()
+    )
     variance: Float[Array, "1"] = param_field(jnp.array([1.0]), bijector=tfb.Softplus())
-    smoothness: Float[Array, "1"] = param_field(jnp.array([1.0]), bijector=tfb.Softplus())
+    smoothness: Float[Array, "1"] = param_field(
+        jnp.array([1.0]), bijector=tfb.Softplus()
+    )
     eigenvalues: Float[Array, "N"] = static_field(None)
     eigenvectors: Float[Array, "N N"] = static_field(None)
     num_vertex: Int[Array, "1"] = static_field(None)
