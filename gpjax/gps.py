import typing as tp
from abc import abstractmethod, abstractproperty

import distrax as dx
import jax.numpy as jnp
from chex import dataclass
from jax.scipy.linalg import cho_factor, cho_solve, solve_triangular

from .config import get_defaults
from .kernels import Kernel, cross_covariance, gram
from .likelihoods import (
    AbstractLikelihood,
    Gaussian,
    NonConjugateLikelihoods,
    NonConjugateLikelihoodType,
)
from .mean_functions import AbstractMeanFunction, Zero
from .parameters import copy_dict_structure, evaluate_priors, transform
from .types import Array, Dataset
from .utils import I, concat_dictionaries

DEFAULT_JITTER = get_defaults()["jitter"]


@dataclass
class AbstractGP:
    """Abstract Gaussian process object."""

    def __call__(self, *args: tp.Any, **kwargs: tp.Any) -> dx.Distribution:
        return self.predict(*args, **kwargs)

    @abstractmethod
    def predict(self, *args: tp.Any, **kwargs: tp.Any) -> dx.Distribution:
        """Compute the latent function's multivariate normal distribution."""
        raise NotImplementedError

    @abstractproperty
    def params(self) -> tp.Dict:
        """Initialise the GP's parameter set"""
        raise NotImplementedError


#######################
# GP Priors
#######################
@dataclass(repr=False)
class Prior(AbstractGP):
    """A Gaussian process prior object. The GP is parameterised by a mean and kernel function."""

    kernel: Kernel
    mean_function: tp.Optional[AbstractMeanFunction] = Zero()
    name: tp.Optional[str] = "Prior"
    jitter: tp.Optional[float] = DEFAULT_JITTER

    def __mul__(self, other: AbstractLikelihood):
        """The product of a prior and likelihood is proportional to the posterior distribution. By computing the product of a GP prior and a likelihood object, a posterior GP object will be returned.
        Args:
            other (Likelihood): The likelihood distribution of the observed dataset.
        Returns:
            Posterior: The relevant GP posterior for the given prior and likelihood. Special cases are accounted for where the model is conjugate.
        """
        return construct_posterior(prior=self, likelihood=other)

    def __rmul__(self, other: AbstractLikelihood):
        """Reimplement the multiplication operator to allow for order-invariant product of a likelihood and a prior i.e., ."""
        return self.__mul__(other)

    def predict(self, params: dict) -> tp.Callable[[Array], dx.Distribution]:
        """Compute the GP's prior mean and variance.
        Args:
            params (dict): The specific set of parameters for which the mean function should be defined for.
        Returns:
            tp.Callable[[Array], Array]: A mean function that accepts an input array for where the mean function should be evaluated at. The mean function's value at these points is then returned.
        """

        def predict_fn(test_inputs: Array) -> dx.Distribution:
            t = test_inputs
            μt = self.mean_function(t, params["mean_function"])
            Ktt = gram(self.kernel, t, params["kernel"])
            Ktt += I(t.shape[0]) * self.jitter
<<<<<<< HEAD
            return dx.MultivariateNormalFullCovariance(jnp.atleast_1d(μt.squeeze()), Ktt)
=======
            return dx.MultivariateNormalFullCovariance(
                jnp.atleast_1d(mt.squeeze()), Ktt
            )
>>>>>>> ab0c34aa

        return predict_fn

    def mean(self, params: dict) -> tp.Callable[[Array], Array]:
        def mean_fn(test_inputs: Array) -> Array:
            predictive_dist = self.predict(params)
            return predictive_dist(test_inputs).mean()

        return mean_fn

    @property
    def params(self) -> dict:
        """Initialise the GP prior's parameter set"""
        return {
            "kernel": self.kernel.params,
            "mean_function": self.mean_function.params,
        }


#######################
# GP Posteriors
#######################
@dataclass
class AbstractPosterior(AbstractGP):
    """The base GP posterior object conditioned on an observed dataset."""

    prior: Prior
    likelihood: AbstractLikelihood
    name: tp.Optional[str] = "GP Posterior"
    jitter: tp.Optional[float] = DEFAULT_JITTER

    @abstractmethod
    def predict(self, *args: tp.Any, **kwargs: tp.Any) -> dx.Distribution:
        """Predict the GP's output given the input."""
        raise NotImplementedError

    @property
    def params(self) -> dict:
        return concat_dictionaries(
            self.prior.params, {"likelihood": self.likelihood.params}
        )


@dataclass
class ConjugatePosterior(AbstractPosterior):
    """Gaussian process posterior object for models where the likelihood is Gaussian."""

    prior: Prior
    likelihood: Gaussian
    name: tp.Optional[str] = "ConjugatePosterior"
    jitter: tp.Optional[float] = DEFAULT_JITTER

<<<<<<< HEAD
    def predict(self, train_data: Dataset, params: dict) -> tp.Callable[[Array], dx.Distribution]:
        x, y, n = train_data.X, train_data.y, train_data.n
=======
    def predict(
        self, train_data: Dataset, params: dict
    ) -> tp.Callable[[Array], dx.Distribution]:
        """Conditional on a set of training data, compute the GP's posterior predictive distriburion for a given set of parameters. The returned function can be evaluated at a set of test inputs to compute the corresponding predictive density..

        Args:
            train_data (Dataset): A `gpx.Dataset` object that contains the input and output data used for training dataset.
            params (dict): A dictionary of parameters that should be used to compute the posterior.

        Returns:
            tp.Callable[[Array], dx.Distribution]: A function that accepts an input array and returns the predictive distribution as a `distrax.MultivariateNormalFullCovariance`.
        """
        x, y, n_data = train_data.X, train_data.y, train_data.n
>>>>>>> ab0c34aa
        obs_noise = params["likelihood"]["obs_noise"]
        μx = self.prior.mean_function(x, params["mean_function"])

        # Precompute covariance matrices
        Kxx = gram(self.prior.kernel, x, params["kernel"])
        Kxx += I(n) * self.jitter
        Lx = cho_factor(Kxx + I(n) * obs_noise, lower=True)

        weights = cho_solve(Lx, y - μx)

        def predict(test_inputs: Array) -> dx.Distribution:
            t = test_inputs

            # Compute the mean
            μt = self.prior.mean_function(t, params["mean_function"])
            Ktx = cross_covariance(self.prior.kernel, t, x, params["kernel"])
            mean = μt + jnp.dot(Ktx, weights)

            # Compute the covariance
            Ktt = gram(self.prior.kernel, t, params["kernel"])
            latent_values = cho_solve(Lx, Ktx.T)
            covariance = Ktt - jnp.dot(Ktx, latent_values)
            covariance += I(t.shape[0]) * self.jitter

            return dx.MultivariateNormalFullCovariance(
                jnp.atleast_1d(mean.squeeze()), covariance
            )

        return predict

    def marginal_log_likelihood(
        self,
        train_data: Dataset,
        transformations: tp.Dict,
        priors: dict = None,
        negative: bool = False,
<<<<<<< HEAD
    ) -> tp.Callable[[Dataset], Array]:
        x, y, n = train_data.X, train_data.y, train_data.n
=======
    ) -> tp.Callable[[dict], Array]:
        """Compute the marginal log likelihood function of the Gaussian process. The returned function can then be used for gradient based optimisation of the model's parameters or for model comparison. The implementation given here enables exact estimation of the Gaussian process' latent function values.

        Args:
            train_data (Dataset): The training dataset used to compute the marginal log likelihood.
            transformations (tp.Dict): A dictionary of transformations that should be applied to the training dataset to unconstrain the parameters.
            priors (dict, optional): _description_. Optional argument that contains the priors placed on the model's parameters. Defaults to None.
            negative (bool, optional): Whether or not the returned function should be negative. For optimisation, the negative is useful as minimisation of the negative marginal log-likelihood is equivalent to maximisation of the marginal log-likelihood. Defaults to False.

        Returns:
            tp.Callable[[dict], Array]: A functional representation of the mll that can be evaluated at a given parameter set.
        """
        x, y, n_data = train_data.X, train_data.y, train_data.n
>>>>>>> ab0c34aa

        def mll(
            params: dict,
        ):
            params = transform(params=params, transform_map=transformations)

            obs_noise = params["likelihood"]["obs_noise"]
            mu = self.prior.mean_function(x, params["mean_function"])
            Kxx = gram(self.prior.kernel, x, params["kernel"])
            Kxx += I(n) * self.jitter
            Lx = jnp.linalg.cholesky(Kxx + I(n) * obs_noise)

            random_variable = dx.MultivariateNormalTri(mu.squeeze(), Lx)

            log_prior_density = evaluate_priors(params, priors)
            constant = jnp.array(-1.0) if negative else jnp.array(1.0)
            return constant * (
                random_variable.log_prob(y.squeeze()).mean() + log_prior_density
            )

        return mll


@dataclass
class NonConjugatePosterior(AbstractPosterior):
    """Generic Gaussian process posterior object for models where the likelihood is non-Gaussian."""

    prior: Prior
    likelihood: NonConjugateLikelihoodType
    name: tp.Optional[str] = "Non-Conjugate Posterior"
    jitter: tp.Optional[float] = DEFAULT_JITTER

    @property
    def params(self) -> dict:
        hyperparameters = concat_dictionaries(
            self.prior.params, {"likelihood": self.likelihood.params}
        )
        hyperparameters["latent"] = jnp.zeros(shape=(self.likelihood.num_datapoints, 1))
        return hyperparameters

<<<<<<< HEAD
    def predict(self, train_data: Dataset, params: dict) -> tp.Callable[[Array], dx.Distribution]:
        x, n = train_data.X, train_data.n
=======
    def predict(
        self, train_data: Dataset, params: dict
    ) -> tp.Callable[[Array], dx.Distribution]:
        """Conditional on a set of training data, compute the GP's posterior predictive distriburion for a given set of parameters. The returned function can be evaluated at a set of test inputs to compute the corresponding predictive density. Note, to gain predictions on the scale of the original data, the returned distribution will need to be transformed through the likelihood function's inverse link function.

        Args:
            train_data (Dataset): A `gpx.Dataset` object that contains the input and output data used for training dataset.
            params (dict): A dictionary of parameters that should be used to compute the posterior.

        Returns:
            tp.Callable[[Array], dx.Distribution]: A function that accepts an input array and returns the predictive distribution as a `distrax.MultivariateNormalFullCovariance`.
        """
        x, n_data = train_data.X, train_data.n
>>>>>>> ab0c34aa
        Kxx = gram(self.prior.kernel, x, params["kernel"])
        Kxx += I(n) * self.jitter
        Lx = jnp.linalg.cholesky(Kxx)

        def predict_fn(test_inputs: Array) -> dx.Distribution:
            t = test_inputs
            Ktx = cross_covariance(self.prior.kernel, t, x, params["kernel"])
            Ktt = gram(self.prior.kernel, t, params["kernel"])
            A = solve_triangular(Lx, Ktx.T, lower=True)
            latent_var = Ktt - jnp.sum(jnp.square(A), -2)
            latent_mean = jnp.matmul(A.T, params["latent"])
            return dx.MultivariateNormalFullCovariance(
                jnp.atleast_1d(latent_mean.squeeze()), latent_var
            )

        return predict_fn

    def marginal_log_likelihood(
        self,
        train_data: Dataset,
        transformations: tp.Dict,
        priors: dict = None,
        negative: bool = False,
<<<<<<< HEAD
    ) -> tp.Callable[[Dataset], Array]:
        x, y, n = train_data.X, train_data.y, train_data.n
=======
    ) -> tp.Callable[[dict], Array]:
        """Compute the marginal log likelihood function of the Gaussian process. The returned function can then be used for gradient based optimisation of the model's parameters or for model comparison. The implementation given here is general and will work for any likelihood support by GPJax.

        Args:
            train_data (Dataset): The training dataset used to compute the marginal log likelihood.
            transformations (tp.Dict): A dictionary of transformations that should be applied to the training dataset to unconstrain the parameters.
            priors (dict, optional): _description_. Optional argument that contains the priors placed on the model's parameters. Defaults to None.
            negative (bool, optional): Whether or not the returned function should be negative. For optimisation, the negative is useful as minimisation of the negative marginal log-likelihood is equivalent to maximisation of the marginal log-likelihood. Defaults to False.

        Returns:
            tp.Callable[[dict], Array]: A functional representation of the mll that can be evaluated at a given parameter set.
        """
        x, y, n_data = train_data.X, train_data.y, train_data.n
>>>>>>> ab0c34aa

        if not priors:
            priors = copy_dict_structure(self.params)
            priors["latent"] = dx.Normal(loc=0.0, scale=1.0)

        def mll(params: dict):
            params = transform(params=params, transform_map=transformations)
            Kxx = gram(self.prior.kernel, x, params["kernel"])
            Kxx += I(n) * self.jitter
            Lx = jnp.linalg.cholesky(Kxx)
            fx = jnp.matmul(Lx, params["latent"])
            rv = self.likelihood.link_function(fx, params)
            ll = jnp.sum(rv.log_prob(y))

            log_prior_density = evaluate_priors(params, priors)
            constant = jnp.array(-1.0) if negative else jnp.array(1.0)
            return constant * (ll + log_prior_density)

        return mll


def construct_posterior(
    prior: Prior, likelihood: AbstractLikelihood
) -> AbstractPosterior:
    if isinstance(likelihood, Gaussian):
        PosteriorGP = ConjugatePosterior
    elif any([isinstance(likelihood, l) for l in NonConjugateLikelihoods]):
        PosteriorGP = NonConjugatePosterior
    else:
        raise NotImplementedError(
            f"No posterior implemented for {likelihood.name} likelihood"
        )
    return PosteriorGP(prior=prior, likelihood=likelihood)<|MERGE_RESOLUTION|>--- conflicted
+++ resolved
@@ -78,13 +78,10 @@
             μt = self.mean_function(t, params["mean_function"])
             Ktt = gram(self.kernel, t, params["kernel"])
             Ktt += I(t.shape[0]) * self.jitter
-<<<<<<< HEAD
-            return dx.MultivariateNormalFullCovariance(jnp.atleast_1d(μt.squeeze()), Ktt)
-=======
+
             return dx.MultivariateNormalFullCovariance(
-                jnp.atleast_1d(mt.squeeze()), Ktt
+                jnp.atleast_1d(μt.squeeze()), Ktt
             )
->>>>>>> ab0c34aa
 
         return predict_fn
 
@@ -137,10 +134,6 @@
     name: tp.Optional[str] = "ConjugatePosterior"
     jitter: tp.Optional[float] = DEFAULT_JITTER
 
-<<<<<<< HEAD
-    def predict(self, train_data: Dataset, params: dict) -> tp.Callable[[Array], dx.Distribution]:
-        x, y, n = train_data.X, train_data.y, train_data.n
-=======
     def predict(
         self, train_data: Dataset, params: dict
     ) -> tp.Callable[[Array], dx.Distribution]:
@@ -153,8 +146,8 @@
         Returns:
             tp.Callable[[Array], dx.Distribution]: A function that accepts an input array and returns the predictive distribution as a `distrax.MultivariateNormalFullCovariance`.
         """
-        x, y, n_data = train_data.X, train_data.y, train_data.n
->>>>>>> ab0c34aa
+        x, y, n = train_data.X, train_data.y, train_data.n
+
         obs_noise = params["likelihood"]["obs_noise"]
         μx = self.prior.mean_function(x, params["mean_function"])
 
@@ -191,10 +184,6 @@
         transformations: tp.Dict,
         priors: dict = None,
         negative: bool = False,
-<<<<<<< HEAD
-    ) -> tp.Callable[[Dataset], Array]:
-        x, y, n = train_data.X, train_data.y, train_data.n
-=======
     ) -> tp.Callable[[dict], Array]:
         """Compute the marginal log likelihood function of the Gaussian process. The returned function can then be used for gradient based optimisation of the model's parameters or for model comparison. The implementation given here enables exact estimation of the Gaussian process' latent function values.
 
@@ -207,8 +196,7 @@
         Returns:
             tp.Callable[[dict], Array]: A functional representation of the mll that can be evaluated at a given parameter set.
         """
-        x, y, n_data = train_data.X, train_data.y, train_data.n
->>>>>>> ab0c34aa
+        x, y, n = train_data.X, train_data.y, train_data.n
 
         def mll(
             params: dict,
@@ -249,10 +237,6 @@
         hyperparameters["latent"] = jnp.zeros(shape=(self.likelihood.num_datapoints, 1))
         return hyperparameters
 
-<<<<<<< HEAD
-    def predict(self, train_data: Dataset, params: dict) -> tp.Callable[[Array], dx.Distribution]:
-        x, n = train_data.X, train_data.n
-=======
     def predict(
         self, train_data: Dataset, params: dict
     ) -> tp.Callable[[Array], dx.Distribution]:
@@ -265,8 +249,8 @@
         Returns:
             tp.Callable[[Array], dx.Distribution]: A function that accepts an input array and returns the predictive distribution as a `distrax.MultivariateNormalFullCovariance`.
         """
-        x, n_data = train_data.X, train_data.n
->>>>>>> ab0c34aa
+        x, n = train_data.X, train_data.n
+
         Kxx = gram(self.prior.kernel, x, params["kernel"])
         Kxx += I(n) * self.jitter
         Lx = jnp.linalg.cholesky(Kxx)
@@ -290,10 +274,6 @@
         transformations: tp.Dict,
         priors: dict = None,
         negative: bool = False,
-<<<<<<< HEAD
-    ) -> tp.Callable[[Dataset], Array]:
-        x, y, n = train_data.X, train_data.y, train_data.n
-=======
     ) -> tp.Callable[[dict], Array]:
         """Compute the marginal log likelihood function of the Gaussian process. The returned function can then be used for gradient based optimisation of the model's parameters or for model comparison. The implementation given here is general and will work for any likelihood support by GPJax.
 
@@ -307,7 +287,6 @@
             tp.Callable[[dict], Array]: A functional representation of the mll that can be evaluated at a given parameter set.
         """
         x, y, n_data = train_data.X, train_data.y, train_data.n
->>>>>>> ab0c34aa
 
         if not priors:
             priors = copy_dict_structure(self.params)
