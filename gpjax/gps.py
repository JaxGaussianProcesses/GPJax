--- conflicted
+++ resolved
@@ -296,11 +296,8 @@
 def construct_posterior(prior: Prior, likelihood: AbstractLikelihood) -> AbstractPosterior:
     if isinstance(likelihood, Conjugate):
         PosteriorGP = ConjugatePosterior
-<<<<<<< HEAD
+
     elif isinstance(likelihood, NonConjugate):
-=======
-    elif any([isinstance(likelihood, lik) for lik in NonConjugateLikelihoods]):
->>>>>>> a392f426
         PosteriorGP = NonConjugatePosterior
     else:
         raise NotImplementedError(f"No posterior implemented for {likelihood.name} likelihood")
