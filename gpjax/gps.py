# Copyright 2022 The GPJax Contributors. All Rights Reserved.
#
# Licensed under the Apache License, Version 2.0 (the "License");
# you may not use this file except in compliance with the License.
# You may obtain a copy of the License at
#
#     http://www.apache.org/licenses/LICENSE-2.0
#
# Unless required by applicable law or agreed to in writing, software
# distributed under the License is distributed on an "AS IS" BASIS,
# WITHOUT WARRANTIES OR CONDITIONS OF ANY KIND, either express or implied.
# See the License for the specific language governing permissions and
# limitations under the License.
# ==============================================================================

from abc import abstractmethod
<<<<<<< HEAD
from beartype.typing import Any, Callable, Dict, Optional
=======
from dataclasses import dataclass
from typing import Any, Callable, Optional, Dict
>>>>>>> 4853ebf7

import jax.numpy as jnp
from jax.random import KeyArray, PRNGKey, normal
from jaxtyping import Array, Float
<<<<<<< HEAD
from gpjax.utils import KeyArray

from .linops import identity
from .kernels.base import AbstractKernel
from jaxutils import PyTree

from jaxutils.config import get_global_config
from .kernels import AbstractKernel
from .likelihoods import AbstractLikelihood, Conjugate, NonConjugate
from .mean_functions import AbstractMeanFunction, Zero
from jaxutils import Dataset
from jaxutils.dict import concat_dictionaries
=======
from simple_pytree import static_field

from .base import Module, param_field
from .dataset import Dataset
>>>>>>> 4853ebf7
from .gaussian_distribution import GaussianDistribution
from .kernels.base import AbstractKernel
from .kernels import RFF
from .likelihoods import AbstractLikelihood, Gaussian
from .linops import identity
from .mean_functions import AbstractMeanFunction


FunctionalSample = Callable[[Float[Array, "N D"]], Float[Array, "N B"]]
""" Type alias for functions representing `B` samples from a model, to be evaluated on
any set of `N` inputs (of dimension `D`) and returning the evaluations of each
(potentially approximate) sample draw across these inputs.
"""


@dataclass
class AbstractPrior(Module):
    """Abstract Gaussian process prior."""

    kernel: AbstractKernel
    mean_function: AbstractMeanFunction
    jitter: float = static_field(1e-6)

    def __call__(self, *args: Any, **kwargs: Any) -> GaussianDistribution:
        """Evaluate the Gaussian process at the given points. The output of this function
        is a `TensorFlow probability distribution <https://www.tensorflow.org/probability/api_docs/python/tfp/substrates/jax/distributions>`_ from which the
        the latent function's mean and covariance can be evaluated and the distribution
        can be sampled.

        Under the hood, ``__call__`` is calling the objects ``predict`` method. For this
        reasons, classes inheriting the ``AbstractPrior`` class, should not overwrite the
        ``__call__`` method and should instead define a ``predict`` method.

        Args:
            *args (Any): The arguments to pass to the GP's `predict` method.
            **kwargs (Any): The keyword arguments to pass to the GP's `predict` method.

        Returns:
            GaussianDistribution: A multivariate normal random variable representation of the Gaussian process.
        """
        return self.predict(*args, **kwargs)

    @abstractmethod
    def predict(self, *args: Any, **kwargs: Any) -> GaussianDistribution:
        """Compute the latent function's multivariate normal distribution for a
        given set of parameters. For any class inheriting the ``AbstractPrior`` class,
        this method must be implemented.

        Args:
            *args (Any): Arguments to the predict method.
            **kwargs (Any): Keyword arguments to the predict method.

        Returns:
            GaussianDistribution: A multivariate normal random variable representation of the Gaussian process.
        """
        raise NotImplementedError


#######################
# GP Priors
#######################
@dataclass
class Prior(AbstractPrior):
    """A Gaussian process prior object. The GP is parameterised by a
    `mean <https://gpjax.readthedocs.io/en/latest/api.html#module-gpjax.mean_functions>`_
    and `kernel <https://gpjax.readthedocs.io/en/latest/api.html#module-gpjax.kernels>`_ function.

    A Gaussian process prior parameterised by a mean function :math:`m(\\cdot)` and a kernel
    function :math:`k(\\cdot, \\cdot)` is given by

    .. math::

        p(f(\\cdot)) = \\mathcal{GP}(m(\\cdot), k(\\cdot, \\cdot)).

    To invoke a ``Prior`` distribution, only a kernel function is required. By
    default, the mean function will be set to zero. In general, this assumption
    will be reasonable assuming the data being modelled has been centred.

    Example:
        >>> import gpjax as gpx
        >>>
        >>> kernel = gpx.kernels.RBF()
        >>> prior = gpx.Prior(kernel = kernel)
    """

    def __mul__(self, other: AbstractLikelihood):
        """The product of a prior and likelihood is proportional to the
        posterior distribution. By computing the product of a GP prior and a
        likelihood object, a posterior GP object will be returned. Mathematically,
        this can be described by:
         .. math::

             p(f(\\cdot) | y) \\propto p(y | f(\\cdot)) p(f(\\cdot)).

         where :math:`p(y | f(\\cdot))` is the likelihood and :math:`p(f(\\cdot))`
         is the prior.


         Example:
             >>> import gpjax as gpx
             >>>
             >>> kernel = gpx.kernels.RBF()
             >>> prior = gpx.Prior(kernel = kernel)
             >>> likelihood = gpx.likelihoods.Gaussian(num_datapoints=100)
             >>>
             >>> prior * likelihood

         Args:
             other (Likelihood): The likelihood distribution of the observed dataset.

         Returns:
             Posterior: The relevant GP posterior for the given prior and
                likelihood. Special cases are accounted for where the model
                is conjugate.
        """
        return construct_posterior(prior=self, likelihood=other)

    def __rmul__(self, other: AbstractLikelihood):
        """Reimplement the multiplication operator to allow for order-invariant
        product of a likelihood and a prior i.e., likelihood * prior.

        Args:
            other (Likelihood): The likelihood distribution of the observed
                dataset.

        Returns:
            Posterior: The relevant GP posterior for the given prior and
                likelihood. Special cases are accounted for where the model
                is conjugate.
        """
        return self.__mul__(other)

    def predict(self, test_inputs: Float[Array, "N D"]) -> GaussianDistribution:
        """Compute the predictive prior distribution for a given set of
        parameters. The output of this function is a function that computes
        a TFP distribution for a given set of inputs.

        In the following example, we compute the predictive prior distribution
        and then evaluate it on the interval :math:`[0, 1]`:

        Example:
            >>> import gpjax as gpx
            >>> import jax.numpy as jnp
            >>>
            >>> kernel = gpx.kernels.RBF()
            >>> prior = gpx.Prior(kernel = kernel)
            >>>
            >>> parameter_state = gpx.initialise(prior)
            >>> prior_predictive = prior.predict(parameter_state.params)
            >>> prior_predictive(jnp.linspace(0, 1, 100))

        Args:
            test_inputs (Float[Array, "N D"]): The inputs at which to evaluate the prior distribution.

        Returns:
            GaussianDistribution: A mean
            function that accepts an input array for where the mean function
            should be evaluated at. The mean function's value at these points is
            then returned.
        """
        x = test_inputs
        mx = self.mean_function(x)
        Kxx = self.kernel.gram(x)
        Kxx += identity(x.shape[0]) * self.jitter

        return GaussianDistribution(jnp.atleast_1d(mx.squeeze()), Kxx)

    def sample_approx(
        self,
        num_samples: int,
        key: KeyArray,
        num_features: Optional[int] = 100,
    ) -> FunctionalSample:
        r"""Build an approximate sample from the Gaussian process prior. This method
        provides a function that returns the evaluations of a sample across any given
        inputs.

        In particular, we approximate the Gaussian processes' prior as the finite feature
        approximation

        .. math:: \hat{f}(x) = \sum_{i=1}^m \phi_i(x)\theta_i


        where :math:`\phi_i` are m features sampled from the Fourier feature decomposition of
        the model's kernel and :math:`\theta_i` are samples from a unit Gaussian.


        A key property of such functional samples is that the same sample draw is
        evaluated for all queries. Consistency is a property that is prohibitively costly
        to ensure when sampling exactly from the GP prior, as the cost of exact sampling
        scales cubically with the size of the sample. In contrast, finite feature representations
        can be evaluated with constant cost regardless of the required number of queries.

        In the following example, we build 10 such samples
        and then evaluate them over the interval :math:`[0, 1]`:

        Example:
            For a ``prior`` distribution, the following code snippet will
            build and evaluate an approximate sample.

            >>> import gpjax as gpx
            >>> import jax.numpy as jnp
            >>>
            >>> sample_fn = prior.sample_appox(10, key)
            >>> sample_fn(jnp.linspace(0, 1, 100))

        Args:
            num_samples (int): The desired number of samples.
            params (Dict): The specific set of parameters for which the sample
            should be generated for.
            key (KeyArray): The random seed used for the sample(s).
            num_features (int): The number of features used when approximating the
            kernel.


        Returns:
            FunctionalSample: A function representing an approximate sample from the Gaussian
            process prior.
        """
        if (not isinstance(num_features, int)) or num_features <= 0:
            raise ValueError(f"num_features must be a positive integer")
        if (not isinstance(num_samples, int)) or num_samples <= 0:
            raise ValueError(f"num_samples must be a positive integer")

        approximate_kernel = RFF(base_kernel=self.kernel, num_basis_fns=num_features)
        feature_weights = normal(key, [num_samples, 2 * num_features])  # [B, L]

        def sample_fn(test_inputs: Float[Array, "N D"]) -> Float[Array, "N B"]:

            feature_evals = (
                approximate_kernel.compute_features(x=test_inputs)
            )
            feature_evals *= jnp.sqrt(self.kernel.variance / num_features)
            evaluated_sample = jnp.inner(feature_evals, feature_weights)  # [N, B]
            return (
                self.mean_function(test_inputs)
                + evaluated_sample
            )

        return sample_fn


#######################
# GP Posteriors
#######################
@dataclass
class AbstractPosterior(Module):
    """The base GP posterior object conditioned on an observed dataset. All
    posterior objects should inherit from this class."""

    prior: AbstractPrior
    likelihood: AbstractLikelihood
    jitter: float = static_field(1e-6)

    def __call__(self, *args: Any, **kwargs: Any) -> GaussianDistribution:
        """Evaluate the Gaussian process at the given points. The output of this function
        is a `TFP distribution <https://www.tensorflow.org/probability/api_docs/python/tfp/substrates/jax/distributions>`_ from which the
        the latent function's mean and covariance can be evaluated and the distribution
        can be sampled.

        Under the hood, ``__call__`` is calling the objects ``predict`` method. For this
        reasons, classes inheriting the ``AbstractPrior`` class, should not overwrite the
        ``__call__`` method and should instead define a ``predict`` method.

        Args:
            *args (Any): The arguments to pass to the GP's `predict` method.
            **kwargs (Any): The keyword arguments to pass to the GP's `predict` method.

        Returns:
            GaussianDistribution: A multivariate normal random variable representation of the Gaussian process.
        """
        return self.predict(*args, **kwargs)

    @abstractmethod
    def predict(self, *args: Any, **kwargs: Any) -> GaussianDistribution:
        """Compute the latent function's multivariate normal distribution for a
        given set of parameters. For any class inheriting the ``AbstractPrior`` class,
        this method must be implemented.

        Args:
            *args (Any): Arguments to the predict method.
            **kwargs (Any): Keyword arguments to the predict method.

        Returns:
            GaussianDistribution: A multivariate normal random variable representation of the Gaussian process.
        """
        raise NotImplementedError


@dataclass
class ConjugatePosterior(AbstractPosterior):
    r"""A Gaussian process posterior distribution when the constituent likelihood
    function is a Gaussian distribution. In such cases, the latent function values
    :math:`f` can be analytically integrated out of the posterior distribution.
    As such, many computational operations can be simplified; something we make use
    of in this object.

    For a Gaussian process prior :math:`p(\mathbf{f})` and a Gaussian likelihood
    :math:`p(y | \mathbf{f}) = \mathcal{N}(y\mid \mathbf{f}, \sigma^2))` where
    :math:`\mathbf{f} = f(\mathbf{x})`, the predictive posterior distribution at
    a set of inputs :math:`\mathbf{x}` is given by

    .. math::

        p(\mathbf{f}^{\star}\mid \mathbf{y}) & = \int p(\mathbf{f}^{\star} \mathbf{f} \mid \mathbf{y})\\
        & =\mathcal{N}(\mathbf{f}^{\star} \boldsymbol{\mu}_{\mid \mathbf{y}}, \boldsymbol{\Sigma}_{\mid \mathbf{y}}
    where

    .. math::

        \boldsymbol{\mu}_{\mid \mathbf{y}} & = k(\mathbf{x}^{\star}, \mathbf{x})\left(k(\mathbf{x}, \mathbf{x}')+\sigma^2\mathbf{I}_n\right)^{-1}\mathbf{y}  \\
        \boldsymbol{\Sigma}_{\mid \mathbf{y}} & =k(\mathbf{x}^{\star}, \mathbf{x}^{\star\prime}) -k(\mathbf{x}^{\star}, \mathbf{x})\left( k(\mathbf{x}, \mathbf{x}') + \sigma^2\mathbf{I}_n \right)^{-1}k(\mathbf{x}, \mathbf{x}^{\star}).

    Example:
        >>> import gpjax as gpx
        >>> import jax.numpy as jnp
        >>>
        >>> prior = gpx.Prior(kernel = gpx.kernels.RBF())
        >>> likelihood = gpx.likelihoods.Gaussian()
        >>>
        >>> posterior = prior * likelihood
    """

    def predict(
        self,
        test_inputs: Float[Array, "N D"],
        train_data: Dataset,
<<<<<<< HEAD
    ) -> Callable[[Float[Array, "N D"]], GaussianDistribution]:
        r"""Conditional on a training data set, compute the GP's posterior
=======
    ) -> GaussianDistribution:
        """Conditional on a training data set, compute the GP's posterior
>>>>>>> 4853ebf7
        predictive distribution for a given set of parameters. The returned
        function can be evaluated at a set of test inputs to compute the
        corresponding predictive density.

        The predictive distribution of a conjugate GP is given by
        .. math::

            p(\mathbf{f}^{\star}\mid \mathbf{y}) & = \int p(\mathbf{f}^{\star} \mathbf{f} \mid \mathbf{y})\\
            & =\mathcal{N}(\mathbf{f}^{\star} \boldsymbol{\mu}_{\mid \mathbf{y}}, \boldsymbol{\Sigma}_{\mid \mathbf{y}}
        where

        .. math::

            \boldsymbol{\mu}_{\mid \mathbf{y}} & = k(\mathbf{x}^{\star}, \mathbf{x})\left(k(\mathbf{x}, \mathbf{x}')+\sigma^2\mathbf{I}_n\right)^{-1}\mathbf{y}  \\
            \boldsymbol{\Sigma}_{\mid \mathbf{y}} & =k(\mathbf{x}^{\star}, \mathbf{x}^{\star\prime}) -k(\mathbf{x}^{\star}, \mathbf{x})\left( k(\mathbf{x}, \mathbf{x}') + \sigma^2\mathbf{I}_n \right)^{-1}k(\mathbf{x}, \mathbf{x}^{\star}).

        The conditioning set is a GPJax ``Dataset`` object, whilst predictions
        are made on a regular Jax array.

        Example:
            For a ``posterior`` distribution, the following code snippet will
            evaluate the predictive distribution.

            >>> import gpjax as gpx
            >>>
            >>> xtrain = jnp.linspace(0, 1).reshape(-1, 1)
            >>> ytrain = jnp.sin(xtrain)
            >>> xtest = jnp.linspace(0, 1).reshape(-1, 1)
            >>>
            >>> params = gpx.initialise(posterior)
            >>> predictive_dist = posterior.predict(params, gpx.Dataset(X=xtrain, y=ytrain))
            >>> predictive_dist(xtest)

        Args:
            params (Dict): A dictionary of parameters that should be used to
                compute the posterior.
            train_data (Dataset): A `gpx.Dataset` object that contains the
                input and output data used for training dataset.

        Returns:
            GaussianDistribution: A
                function that accepts an input array and returns the predictive
                distribution as a ``GaussianDistribution``.
        """
        # Unpack training data
        x, y, n = train_data.X, train_data.y, train_data.n

        # Unpack test inputs
        t, n_test = test_inputs, test_inputs.shape[0]

        # Observation noise σ²
        obs_noise = self.likelihood.obs_noise
        mx = self.prior.mean_function(x)

        # Precompute Gram matrix, Kxx, at training inputs, x
        Kxx = self.prior.kernel.gram(x) + (identity(n) * self.prior.jitter)

        # Σ = Kxx + Iσ²
        Sigma = Kxx + identity(n) * obs_noise

        μt = self.prior.mean_function(t)
        Ktt = self.prior.kernel.gram(t)
        Kxt = self.prior.kernel.cross_covariance(x, t)

        # Σ⁻¹ Kxt
        Sigma_inv_Kxt = Sigma.solve(Kxt)

        # μt  +  Ktx (Kxx + Iσ²)⁻¹ (y  -  μx)
        mean = μt + jnp.matmul(Sigma_inv_Kxt.T, y - mx)

        # Ktt  -  Ktx (Kxx + Iσ²)⁻¹ Kxt, TODO: Take advantage of covariance structure to compute Schur complement more efficiently.
        covariance = Ktt - jnp.matmul(Kxt.T, Sigma_inv_Kxt)
        covariance += identity(n_test) * self.prior.jitter

        return GaussianDistribution(jnp.atleast_1d(mean.squeeze()), covariance)

    def sample_approx(
        self,
        num_samples: int,
        train_data: Dataset,
        key: KeyArray,
        num_features: Optional[int] = 100,
    ) -> FunctionalSample:
        r"""Build an approximate sample from the Gaussian process posterior. This method
        provides a function that returns the evaluations of a sample across any given
        inputs.

        Unlike when building approximate samples from a Gaussian process prior, decompositions
        based on Fourier features alone rarely give accurate samples. Therefore, we must also
        include an additional set of features (known as canonical features) to better model the
        transition from Gaussian process prior to Gaussian process posterior. For more details
        see https://arxiv.org/pdf/2002.09309.pdf

        In particular, we approximate the Gaussian processes' posterior as the finite feature
        approximation

        .. math:: \hat{f}(x) = \sum_{i=1}^m \phi_i(x)\theta_i + \sum{j=1}^N v_jk(.,x_j)


        where :math:`\phi_i` are m features sampled from the Fourier feature decomposition of
        the model's kernel and :math:`k(., x_j)` are N canonical features. The Fourier
        weights :math:`\theta_i` are samples from a unit Gaussian.
        See https://arxiv.org/pdf/2002.09309.pdf for expressions for the canonical
        weights :math:`v_j`.


        A key property of such functional samples is that the same sample draw is
        evaluated for all queries. Consistency is a property that is prohibitively costly
        to ensure when sampling exactly from the GP prior, as the cost of exact sampling
        scales cubically with the size of the sample. In contrast, finite feature representations
        can be evaluated with constant cost regardless of the required number of queries.

        Args:
            num_samples (int): The desired number of samples.
            key (KeyArray): The random seed used for the sample(s).
            num_features (int): The number of features used when approximating the
            kernel.


        Returns:
            FunctionalSample: A function representing an approximate sample from the Gaussian
            process prior.
        """
        if (not isinstance(num_features, int)) or num_features <= 0:
            raise ValueError(f"num_features must be a positive integer")
        if (not isinstance(num_samples, int)) or num_samples <= 0:
            raise ValueError(f"num_samples must be a positive integer")

        # Approximate kernel with feature decomposition
        approximate_kernel = RFF(base_kernel=self.prior.kernel, num_basis_fns=num_features)

        def eval_fourier_features(
            test_inputs: Float[Array, "N D"]
        ) -> Float[Array, "N L"]:
            Phi = approximate_kernel.compute_features(x=test_inputs)
            Phi *= jnp.sqrt(self.prior.kernel.variance / num_features)
            return Phi

        # sample weights for Fourier features
        fourier_weights = normal(key, [num_samples, 2 * num_features])  # [B, L]

        # sample weights v for canonical features
        # v = Σ⁻¹ (y + ε - ɸ⍵) for  Σ = Kxx + Iσ² and ε ᯈ N(0, σ²)
        Kxx = self.prior.kernel.gram(train_data.X)  #  [N, N]
        Sigma = Kxx + identity(train_data.n) * (self.likelihood.obs_noise + self.jitter)  #  [N, N]
        eps = jnp.sqrt(self.likelihood.obs_noise) * normal(key, [train_data.n, num_samples])  #  [N, B]
        y = train_data.y - self.prior.mean_function(train_data.X)  # account for mean
        Phi = eval_fourier_features(train_data.X)
        canonical_weights = Sigma.solve(
            y + eps - jnp.inner(Phi, fourier_weights)
        )  #  [N, B]

        def sample_fn(test_inputs: Float[Array, "n D"]) -> Float[Array, "n B"]:
            fourier_features = eval_fourier_features(test_inputs)
            weight_space_contribution = jnp.inner(
                fourier_features, fourier_weights
            )  # [n, B]
            canonical_features = self.prior.kernel.cross_covariance(
                test_inputs, train_data.X
            )  # [n, N]
            function_space_contribution = jnp.matmul(
                canonical_features, canonical_weights
            )

            return (
                self.prior.mean_function(test_inputs)
                + weight_space_contribution
                + function_space_contribution
            )

        return sample_fn

@dataclass
class NonConjugatePosterior(AbstractPosterior):
    """
    A Gaussian process posterior object for models where the likelihood is
    non-Gaussian. Unlike the ``ConjugatePosterior`` object, the
    ``NonConjugatePosterior`` object does not provide an exact marginal
    log-likelihood function. Instead, the ``NonConjugatePosterior`` object
    represents the posterior distributions as a function of the model's
    hyperparameters and the latent function. Markov chain Monte Carlo,
    variational inference, or Laplace approximations can then be used to sample
    from, or optimise an approximation to, the posterior distribution.
    """

    latent: Float[Array, "N 1"] = param_field(None)
    key: KeyArray = static_field(PRNGKey(42))

    def __post_init__(self):
        if self.latent is None:
            self.latent = normal(self.key, shape=(self.likelihood.num_datapoints, 1))

    def predict(
        self, test_inputs: Float[Array, "N D"], train_data: Dataset
    ) -> GaussianDistribution:
        """
        Conditional on a set of training data, compute the GP's posterior
        predictive distribution for a given set of parameters. The returned
        function can be evaluated at a set of test inputs to compute the
        corresponding predictive density. Note, to gain predictions on the scale
        of the original data, the returned distribution will need to be
        transformed through the likelihood function's inverse link function.

        Args:
            train_data (Dataset): A `gpx.Dataset` object that contains the input
                and output data used for training dataset.

        Returns:
            GaussianDistribution: A function that accepts an
                input array and returns the predictive distribution as
                a ``dx.Distribution``.
        """
        # Unpack training data
        x, n = train_data.X, train_data.n

        # Unpack mean function and kernel
        mean_function = self.prior.mean_function
        kernel = self.prior.kernel

        # Precompute lower triangular of Gram matrix, Lx, at training inputs, x
        Kxx = kernel.gram(x)
        Kxx += identity(n) * self.prior.jitter
        Lx = Kxx.to_root()

        # Unpack test inputs
        t, n_test = test_inputs, test_inputs.shape[0]

        # Compute terms of the posterior predictive distribution
        Ktx = kernel.cross_covariance(t, x)
        Ktt = kernel.gram(t) + identity(n_test) * self.prior.jitter
        μt = mean_function(t)

        # Lx⁻¹ Kxt
        Lx_inv_Kxt = Lx.solve(Ktx.T)

        # Whitened function values, wx, corresponding to the inputs, x
        wx = self.latent

        # μt + Ktx Lx⁻¹ wx
        mean = μt + jnp.matmul(Lx_inv_Kxt.T, wx)

        # Ktt - Ktx Kxx⁻¹ Kxt, TODO: Take advantage of covariance structure to compute Schur complement more efficiently.
        covariance = Ktt - jnp.matmul(Lx_inv_Kxt.T, Lx_inv_Kxt)
        covariance += identity(n_test) * self.prior.jitter

        return GaussianDistribution(jnp.atleast_1d(mean.squeeze()), covariance)


def construct_posterior(
    prior: Prior, likelihood: AbstractLikelihood
) -> AbstractPosterior:
    """Utility function for constructing a posterior object from a prior and
    likelihood. The function will automatically select the correct posterior
    object based on the likelihood.

    Args:
        prior (Prior): The Prior distribution.
        likelihood (AbstractLikelihood): The likelihood that represents our
            beliefs around the distribution of the data.

    Returns:
        AbstractPosterior: A posterior distribution. If the likelihood is
            Gaussian, then a ``ConjugatePosterior`` will be returned. Otherwise,
            a ``NonConjugatePosterior`` will be returned.
    """
    if isinstance(likelihood, Gaussian):
        return ConjugatePosterior(prior=prior, likelihood=likelihood)

    return NonConjugatePosterior(prior=prior, likelihood=likelihood)


__all__ = [
    "AbstractPrior",
    "Prior",
    "AbstractPosterior",
    "ConjugatePosterior",
    "NonConjugatePosterior",
    "construct_posterior",
]<|MERGE_RESOLUTION|>--- conflicted
+++ resolved
@@ -14,35 +14,18 @@
 # ==============================================================================
 
 from abc import abstractmethod
-<<<<<<< HEAD
+from dataclasses import dataclass
 from beartype.typing import Any, Callable, Dict, Optional
-=======
-from dataclasses import dataclass
-from typing import Any, Callable, Optional, Dict
->>>>>>> 4853ebf7
 
 import jax.numpy as jnp
-from jax.random import KeyArray, PRNGKey, normal
+from jax.random import PRNGKey, normal
 from jaxtyping import Array, Float
-<<<<<<< HEAD
 from gpjax.utils import KeyArray
 
-from .linops import identity
-from .kernels.base import AbstractKernel
-from jaxutils import PyTree
-
-from jaxutils.config import get_global_config
-from .kernels import AbstractKernel
-from .likelihoods import AbstractLikelihood, Conjugate, NonConjugate
-from .mean_functions import AbstractMeanFunction, Zero
-from jaxutils import Dataset
-from jaxutils.dict import concat_dictionaries
-=======
 from simple_pytree import static_field
 
 from .base import Module, param_field
 from .dataset import Dataset
->>>>>>> 4853ebf7
 from .gaussian_distribution import GaussianDistribution
 from .kernels.base import AbstractKernel
 from .kernels import RFF
@@ -370,13 +353,8 @@
         self,
         test_inputs: Float[Array, "N D"],
         train_data: Dataset,
-<<<<<<< HEAD
-    ) -> Callable[[Float[Array, "N D"]], GaussianDistribution]:
+    ) -> GaussianDistribution:
         r"""Conditional on a training data set, compute the GP's posterior
-=======
-    ) -> GaussianDistribution:
-        """Conditional on a training data set, compute the GP's posterior
->>>>>>> 4853ebf7
         predictive distribution for a given set of parameters. The returned
         function can be evaluated at a set of test inputs to compute the
         corresponding predictive density.
