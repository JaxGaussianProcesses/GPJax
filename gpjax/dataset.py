# Copyright 2022 The JaxGaussianProcesses Contributors. All Rights Reserved.
#
# Licensed under the Apache License, Version 2.0 (the "License");
# you may not use this file except in compliance with the License.
# You may obtain a copy of the License at
#
#     http://www.apache.org/licenses/LICENSE-2.0
#
# Unless required by applicable law or agreed to in writing, software
# distributed under the License is distributed on an "AS IS" BASIS,
# WITHOUT WARRANTIES OR CONDITIONS OF ANY KIND, either express or implied.
# See the License for the specific language governing permissions and
# limitations under the License.
# ==============================================================================

from dataclasses import dataclass

<<<<<<< HEAD
from beartype.typing import Optional
import jax.numpy as jnp
from jaxtyping import Num
=======
from beartype.typing import (
    Optional,
    Union,
)
import jax.numpy as jnp
from jaxtyping import (
    Float,
    Num,
)
>>>>>>> 21a12df8
from simple_pytree import Pytree

from gpjax.typing import Array


@dataclass
class Dataset(Pytree):
    """Base class for datasets.

    Attributes
    ----------
        X (Optional[Float[Array, "N D"]]): Input data.
        y (Optional[Float[Array, "N Q"]]): Output data.
    """

    X: Optional[Num[Array, "N D"]] = None
    y: Optional[Num[Array, "N Q"]] = None

    def __post_init__(self) -> None:
        """Checks that the shapes of X and y are compatible."""
        _check_shape(self.X, self.y)

    def __repr__(self) -> str:
        """Returns a string representation of the dataset."""
        repr = (
            f"- Number of observations: {self.n}\n- Input dimension:"
            f" {self.in_dim}\n- Output dimension: {self.out_dim}"
        )
        return repr

    def is_supervised(self) -> bool:
        """Returns `True` if the dataset is supervised."""
        return self.X is not None and self.y is not None

    def is_unsupervised(self) -> bool:
        """Returns `True` if the dataset is unsupervised."""
        return self.X is None and self.y is not None

    def __add__(self, other: "Dataset") -> "Dataset":
        """Combine two datasets. Right hand dataset is stacked beneath the left."""
        X = None
        y = None

        if self.X is not None and other.X is not None:
            X = jnp.concatenate((self.X, other.X))

        if self.y is not None and other.y is not None:
            y = jnp.concatenate((self.y, other.y))

        return Dataset(X=X, y=y)

    @property
    def n(self) -> int:
        """Number of observations."""
        return self.X.shape[0]

    @property
    def in_dim(self) -> int:
        """Dimension of the inputs, X."""
        return self.X.shape[1]

    @property
    def out_dim(self) -> int:
        """Dimension of the outputs, y."""
        return self.y.shape[1]


def _check_shape(
    X: Optional[Num[Array, "..."]], y: Optional[Num[Array, "..."]]
) -> None:
    """Checks that the shapes of X and y are compatible."""
    if X is not None and y is not None and X.shape[0] != y.shape[0]:
        raise ValueError(
            "Inputs, X, and outputs, y, must have the same number of rows."
            f" Got X.shape={X.shape} and y.shape={y.shape}."
        )

    if X is not None and X.ndim != 2:
        raise ValueError(
            f"Inputs, X, must be a 2-dimensional array. Got X.ndim={X.ndim}."
        )

    if y is not None and y.ndim != 2:
        raise ValueError(
            f"Outputs, y, must be a 2-dimensional array. Got y.ndim={y.ndim}."
        )


__all__ = [
    "Dataset",
]<|MERGE_RESOLUTION|>--- conflicted
+++ resolved
@@ -15,21 +15,9 @@
 
 from dataclasses import dataclass
 
-<<<<<<< HEAD
 from beartype.typing import Optional
 import jax.numpy as jnp
 from jaxtyping import Num
-=======
-from beartype.typing import (
-    Optional,
-    Union,
-)
-import jax.numpy as jnp
-from jaxtyping import (
-    Float,
-    Num,
-)
->>>>>>> 21a12df8
 from simple_pytree import Pytree
 
 from gpjax.typing import Array
@@ -41,8 +29,8 @@
 
     Attributes
     ----------
-        X (Optional[Float[Array, "N D"]]): Input data.
-        y (Optional[Float[Array, "N Q"]]): Output data.
+        X (Optional[Num[Array, "N D"]]): Input data.
+        y (Optional[Num[Array, "N Q"]]): Output data.
     """
 
     X: Optional[Num[Array, "N D"]] = None
