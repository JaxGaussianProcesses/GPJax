# Copyright 2022 The GPJax Contributors. All Rights Reserved.
#
# Licensed under the Apache License, Version 2.0 (the "License");
# you may not use this file except in compliance with the License.
# You may obtain a copy of the License at
#
#     http://www.apache.org/licenses/LICENSE-2.0
#
# Unless required by applicable law or agreed to in writing, software
# distributed under the License is distributed on an "AS IS" BASIS,
# WITHOUT WARRANTIES OR CONDITIONS OF ANY KIND, either express or implied.
# See the License for the specific language governing permissions and
# limitations under the License.
# ==============================================================================

import abc
<<<<<<< HEAD
from beartype.typing import Any, Callable, Dict, Optional
=======
from dataclasses import dataclass
from typing import Any
>>>>>>> 4853ebf7

import jax.numpy as jnp
import jax.scipy as jsp
<<<<<<< HEAD
from .utils import KeyArray
=======
import tensorflow_probability.substrates.jax.bijectors as tfb
>>>>>>> 4853ebf7
from jaxtyping import Array, Float
from simple_pytree import static_field

<<<<<<< HEAD
from .linops import identity
from jaxutils import PyTree, Dataset
from .linops import (
    DenseLinearOperator,
    LowerTriangularLinearOperator
)

from jaxutils.config import get_global_config
from .gps import Prior
from .likelihoods import AbstractLikelihood, Gaussian
from jaxutils.dict import concat_dictionaries
=======
from .base import Module, param_field
from .dataset import Dataset
>>>>>>> 4853ebf7
from .gaussian_distribution import GaussianDistribution
from .gps import AbstractPosterior
from .likelihoods import Gaussian
from .linops import (DenseLinearOperator, LowerTriangularLinearOperator,
                     identity)


@dataclass
class AbstractVariationalFamily(Module):
    """
    Abstract base class used to represent families of distributions that can be
    used within variational inference.
    """

    posterior: AbstractPosterior

    def __call__(self, *args: Any, **kwargs: Any) -> GaussianDistribution:
        """For a given set of parameters, compute the latent function's prediction
        under the variational approximation.

        Args:
            *args (Any): Arguments of the variational family's `predict` method.
            **kwargs (Any): Keyword arguments of the variational family's `predict`
                method.

        Returns:
            GaussianDistribution: The output of the variational family's `predict` method.
        """
        return self.predict(*args, **kwargs)

    @abc.abstractmethod
    def predict(self, *args: Any, **kwargs: Any) -> GaussianDistribution:
        """Predict the GP's output given the input.

        Args:
            *args (Any): Arguments of the variational family's ``predict``
            method.
            **kwargs (Any): Keyword arguments of the variational family's
            ``predict`` method.

        Returns:
            GaussianDistribution: The output of the variational family's ``predict`` method.
        """
        raise NotImplementedError


@dataclass
class AbstractVariationalGaussian(AbstractVariationalFamily):
    """The variational Gaussian family of probability distributions."""

    inducing_inputs: Float[Array, "N D"]
    jitter: Float[Array, "1"] = static_field(1e-6)

    @property
    def num_inducing(self) -> int:
        """The number of inducing inputs."""
        return self.inducing_inputs.shape[0]


@dataclass
class VariationalGaussian(AbstractVariationalGaussian):
    """The variational Gaussian family of probability distributions.

    The variational family is q(f(·)) = ∫ p(f(·)|u) q(u) du, where
    :math:`u = f(z)` are the function values at the inducing inputs z
    and the distribution over the inducing inputs is
    :math:`q(u) = \\mathcal{N}(\\mu, S)`.  We parameterise this over
    :math:`\\mu` and sqrt with S = sqrt sqrtᵀ.
    """

    variational_mean: Float[Array, "N 1"] = param_field(None)
    variational_root_covariance: Float[Array, "N N"] = param_field(
        None, bijector=tfb.FillTriangular()
    )

    def __post_init__(self) -> None:
        if self.variational_mean is None:
            self.variational_mean = jnp.zeros((self.num_inducing, 1))

        if self.variational_root_covariance is None:
            self.variational_root_covariance = jnp.eye(self.num_inducing)

<<<<<<< HEAD
        return concat_dictionaries(
            self.prior.init_params(key),
            {
                "variational_family": {
                    "inducing_inputs": self.inducing_inputs,
                    "moments": {
                        "variational_mean": jnp.zeros((m, 1)),
                        "variational_root_covariance": jnp.eye(m),
                    },
                }
            },
        )

    def prior_kl(self, params: Dict) -> Float[Array, ""]:
=======
    def prior_kl(self) -> Float[Array, "1"]:
>>>>>>> 4853ebf7
        """
        Compute the KL-divergence between our variational approximation and the
        Gaussian process prior.

        For this variational family, we have KL[q(f(·))||p(·)] = KL[q(u)||p(u)]
        = KL[ N(μ, S) || N(μz, Kzz) ], where u = f(z) and z are the inducing
        inputs.

        Returns:
             Float[Array, ""]: The KL-divergence between our variational
                approximation and the GP prior.
        """

        # Unpack variational parameters
        mu = self.variational_mean
        sqrt = self.variational_root_covariance
        z = self.inducing_inputs
        m = self.num_inducing

        # Unpack mean function and kernel
        mean_function = self.posterior.prior.mean_function
        kernel = self.posterior.prior.kernel

        μz = mean_function(z)
        Kzz = kernel.gram(z)
        Kzz += identity(m) * self.jitter

        sqrt = LowerTriangularLinearOperator.from_dense(sqrt)
        S = DenseLinearOperator.from_root(sqrt)

        qu = GaussianDistribution(loc=jnp.atleast_1d(mu.squeeze()), scale=S)
        pu = GaussianDistribution(loc=jnp.atleast_1d(μz.squeeze()), scale=Kzz)

        return qu.kl_divergence(pu)

    def predict(self, test_inputs: Float[Array, "N D"]) -> GaussianDistribution:
        """
        Compute the predictive distribution of the GP at the test inputs t.

        This is the integral q(f(t)) = ∫ p(f(t)|u) q(u) du, which can be
        computed in closed form as:

            N[f(t); μt + Ktz Kzz⁻¹ (μ - μz),  Ktt - Ktz Kzz⁻¹ Kzt + Ktz Kzz⁻¹ S Kzz⁻¹ Kzt ].

        Args:
            test_inputs (Float[Array, "N D"]): The test inputs at which we wish to make a prediction.

        Returns:
            GaussianDistribution: The predictive distribution of the low-rank GP at the test inputs.
        """

        # Unpack variational parameters
        mu = self.variational_mean
        sqrt = self.variational_root_covariance
        z = self.inducing_inputs
        m = self.num_inducing

        # Unpack mean function and kernel
        mean_function = self.posterior.prior.mean_function
        kernel = self.posterior.prior.kernel

        Kzz = kernel.gram(z)
        Kzz += identity(m) * self.jitter
        Lz = Kzz.to_root()
        μz = mean_function(z)

        # Unpack test inputs
        t, n_test = test_inputs, test_inputs.shape[0]

        Ktt = kernel.gram(t)
        Kzt = kernel.cross_covariance(z, t)
        μt = mean_function(t)

        # Lz⁻¹ Kzt
        Lz_inv_Kzt = Lz.solve(Kzt)

        # Kzz⁻¹ Kzt
        Kzz_inv_Kzt = Lz.T.solve(Lz_inv_Kzt)

        # Ktz Kzz⁻¹ sqrt
        Ktz_Kzz_inv_sqrt = jnp.matmul(Kzz_inv_Kzt.T, sqrt)

        # μt + Ktz Kzz⁻¹ (μ - μz)
        mean = μt + jnp.matmul(Kzz_inv_Kzt.T, mu - μz)

        # Ktt - Ktz Kzz⁻¹ Kzt  +  Ktz Kzz⁻¹ S Kzz⁻¹ Kzt  [recall S = sqrt sqrtᵀ]
        covariance = (
            Ktt
            - jnp.matmul(Lz_inv_Kzt.T, Lz_inv_Kzt)
            + jnp.matmul(Ktz_Kzz_inv_sqrt, Ktz_Kzz_inv_sqrt.T)
        )
        covariance += identity(n_test) * self.jitter

        return GaussianDistribution(
            loc=jnp.atleast_1d(mean.squeeze()), scale=covariance
        )


@dataclass
class WhitenedVariationalGaussian(VariationalGaussian):
    """
    The whitened variational Gaussian family of probability distributions.

    The variational family is q(f(·)) = ∫ p(f(·)|u) q(u) du, where u = f(z)
    are the function values at the inducing inputs z and the distribution over
    the inducing inputs is q(u) = N(Lz μ + mz, Lz S Lzᵀ). We parameterise this
    over μ and sqrt with S = sqrt sqrtᵀ.
    """

<<<<<<< HEAD
    def __init__(
        self,
        prior: Prior,
        inducing_inputs: Float[Array, "N D"],
        name: Optional[str] = "Whitened variational Gaussian",
    ) -> None:
        """Initialise the whitened variational Gaussian family.

        Args:
            prior (Prior): The GP prior.
            inducing_inputs (Float[Array, "N D"]): The inducing inputs.
            name (Optional[str]): The name of the variational family.
        """

        super().__init__(prior, inducing_inputs, name)

    def prior_kl(self, params: Dict) -> Float[Array, ""]:
=======
    def prior_kl(self) -> Float[Array, "1"]:
>>>>>>> 4853ebf7
        """Compute the KL-divergence between our variational approximation and
        the Gaussian process prior.

        For this variational family, we have KL[q(f(·))||p(·)] = KL[q(u)||p(u)] = KL[N(μ, S)||N(0, I)].

        Returns:
            Float[Array, ""]: The KL-divergence between our variational
                approximation and the GP prior.
        """

        # Unpack variational parameters
        mu = self.variational_mean
        sqrt = self.variational_root_covariance

        sqrt = LowerTriangularLinearOperator.from_dense(sqrt)
        S = DenseLinearOperator.from_root(sqrt)

        # Compute whitened KL divergence
        qu = GaussianDistribution(loc=jnp.atleast_1d(mu.squeeze()), scale=S)
        pu = GaussianDistribution(loc=jnp.zeros_like(jnp.atleast_1d(mu.squeeze())))
        return qu.kl_divergence(pu)

    def predict(self, test_inputs: Float[Array, "N D"]) -> GaussianDistribution:
        """Compute the predictive distribution of the GP at the test inputs t.

        This is the integral q(f(t)) = ∫ p(f(t)|u) q(u) du, which can be computed in closed form as

            N[f(t); μt  +  Ktz Lz⁻ᵀ μ,  Ktt  -  Ktz Kzz⁻¹ Kzt  +  Ktz Lz⁻ᵀ S Lz⁻¹ Kzt].

        Args:
            test_inputs (Float[Array, "N D"]): The test inputs at which we wish to make a prediction.

        Returns:
            GaussianDistribution: The predictive distribution of the low-rank GP at the test inputs.
        """

        # Unpack variational parameters
        mu = self.variational_mean
        sqrt = self.variational_root_covariance
        z = self.inducing_inputs
        m = self.num_inducing

        # Unpack mean function and kernel
        mean_function = self.posterior.prior.mean_function
        kernel = self.posterior.prior.kernel

        Kzz = kernel.gram(z)
        Kzz += identity(m) * self.jitter
        Lz = Kzz.to_root()

        # Unpack test inputs
        t, n_test = test_inputs, test_inputs.shape[0]

        Ktt = kernel.gram(t)
        Kzt = kernel.cross_covariance(z, t)
        μt = mean_function(t)

        # Lz⁻¹ Kzt
        Lz_inv_Kzt = Lz.solve(Kzt)

        # Ktz Lz⁻ᵀ sqrt
        Ktz_Lz_invT_sqrt = jnp.matmul(Lz_inv_Kzt.T, sqrt)

        # μt  +  Ktz Lz⁻ᵀ μ
        mean = μt + jnp.matmul(Lz_inv_Kzt.T, mu)

        # Ktt  -  Ktz Kzz⁻¹ Kzt  +  Ktz Lz⁻ᵀ S Lz⁻¹ Kzt  [recall S = sqrt sqrtᵀ]
        covariance = (
            Ktt
            - jnp.matmul(Lz_inv_Kzt.T, Lz_inv_Kzt)
            + jnp.matmul(Ktz_Lz_invT_sqrt, Ktz_Lz_invT_sqrt.T)
        )
        covariance += identity(n_test) * self.jitter

        return GaussianDistribution(
            loc=jnp.atleast_1d(mean.squeeze()), scale=covariance
        )


@dataclass
class NaturalVariationalGaussian(AbstractVariationalGaussian):
    """The natural variational Gaussian family of probability distributions.

    The variational family is q(f(·)) = ∫ p(f(·)|u) q(u) du, where u = f(z) are the function values at the inducing inputs z
    and the distribution over the inducing inputs is q(u) = N(μ, S). Expressing the variational distribution, in the form of the
    exponential family, q(u) = exp(θᵀ T(u) - a(θ)), gives rise to the natural parameterisation θ = (θ₁, θ₂) = (S⁻¹μ, -S⁻¹/2), to perform
    model inference, where T(u) = [u, uuᵀ] are the sufficient statistics.
    """

    natural_vector: Float[Array, "M 1"] = None
    natural_matrix: Float[Array, "M M"] = None

    def __post_init__(self):
        if self.natural_vector is None:
            self.natural_vector = jnp.zeros((self.num_inducing, 1))

        if self.natural_matrix is None:
            self.natural_matrix = -0.5 * jnp.eye(self.num_inducing)

<<<<<<< HEAD
    def prior_kl(self, params: Dict) -> Float[Array, ""]:
=======
    def prior_kl(self) -> Float[Array, "1"]:
>>>>>>> 4853ebf7
        """Compute the KL-divergence between our current variational approximation and the Gaussian process prior.

        For this variational family, we have KL[q(f(·))||p(·)] = KL[q(u)||p(u)] = KL[N(μ, S)||N(mz, Kzz)],

        with μ and S computed from the natural parameterisation θ = (S⁻¹μ, -S⁻¹/2).

        Returns:
            Float[Array, ""]: The KL-divergence between our variational approximation and the GP prior.
        """

        # Unpack variational parameters
        natural_vector = self.natural_vector
        natural_matrix = self.natural_matrix
        z = self.inducing_inputs
        m = self.num_inducing

        # Unpack mean function and kernel
        mean_function = self.posterior.prior.mean_function
        kernel = self.posterior.prior.kernel

        # S⁻¹ = -2θ₂
        S_inv = -2 * natural_matrix
        S_inv += jnp.eye(m) * self.jitter

        # Compute L⁻¹, where LLᵀ = S, via a trick found in the NumPyro source code and https://nbviewer.org/gist/fehiepsi/5ef8e09e61604f10607380467eb82006#Precision-to-scale_tril:
        sqrt_inv = jnp.swapaxes(
            jnp.linalg.cholesky(S_inv[..., ::-1, ::-1])[..., ::-1, ::-1], -2, -1
        )

        # L = (L⁻¹)⁻¹I
        sqrt = jsp.linalg.solve_triangular(sqrt_inv, jnp.eye(m), lower=True)
        sqrt = LowerTriangularLinearOperator.from_dense(sqrt)

        # S = LLᵀ:
        S = DenseLinearOperator.from_root(sqrt)

        # μ = Sθ₁
        mu = S @ natural_vector

        μz = mean_function(z)
        Kzz = kernel.gram(z)
        Kzz += identity(m) * self.jitter

        qu = GaussianDistribution(loc=jnp.atleast_1d(mu.squeeze()), scale=S)
        pu = GaussianDistribution(loc=jnp.atleast_1d(μz.squeeze()), scale=Kzz)

        return qu.kl_divergence(pu)

    def predict(self, test_inputs: Float[Array, "N D"]) -> GaussianDistribution:
        """Compute the predictive distribution of the GP at the test inputs t.

        This is the integral q(f(t)) = ∫ p(f(t)|u) q(u) du, which can be computed in closed form as

             N[f(t); μt + Ktz Kzz⁻¹ (μ - μz),  Ktt - Ktz Kzz⁻¹ Kzt + Ktz Kzz⁻¹ S Kzz⁻¹ Kzt ],

        with μ and S computed from the natural parameterisation θ = (S⁻¹μ, -S⁻¹/2).

        Returns:
            GaussianDistribution: A function that accepts a set of test points and will return the predictive distribution at those points.
        """

        # Unpack variational parameters
        natural_vector = self.natural_vector
        natural_matrix = self.natural_matrix
        z = self.inducing_inputs
        m = self.num_inducing

        # Unpack mean function and kernel
        mean_function = self.posterior.prior.mean_function
        kernel = self.posterior.prior.kernel

        # S⁻¹ = -2θ₂
        S_inv = -2 * natural_matrix
        S_inv += jnp.eye(m) * self.jitter

        # Compute L⁻¹, where LLᵀ = S, via a trick found in the NumPyro source code and https://nbviewer.org/gist/fehiepsi/5ef8e09e61604f10607380467eb82006#Precision-to-scale_tril:
        sqrt_inv = jnp.swapaxes(
            jnp.linalg.cholesky(S_inv[..., ::-1, ::-1])[..., ::-1, ::-1], -2, -1
        )

        # L = (L⁻¹)⁻¹I
        sqrt = jsp.linalg.solve_triangular(sqrt_inv, jnp.eye(m), lower=True)

        # S = LLᵀ:
        S = jnp.matmul(sqrt, sqrt.T)

        # μ = Sθ₁
        mu = jnp.matmul(S, natural_vector)

        Kzz = kernel.gram(z)
        Kzz += identity(m) * self.jitter
        Lz = Kzz.to_root()
        μz = mean_function(z)

        # Unpack test inputs
        t, n_test = test_inputs, test_inputs.shape[0]

        Ktt = kernel.gram(t)
        Kzt = kernel.cross_covariance(z, t)
        μt = mean_function(t)

        # Lz⁻¹ Kzt
        Lz_inv_Kzt = Lz.solve(Kzt)

        # Kzz⁻¹ Kzt
        Kzz_inv_Kzt = Lz.T.solve(Lz_inv_Kzt)

        # Ktz Kzz⁻¹ L
        Ktz_Kzz_inv_L = jnp.matmul(Kzz_inv_Kzt.T, sqrt)

        # μt  +  Ktz Kzz⁻¹ (μ  -  μz)
        mean = μt + jnp.matmul(Kzz_inv_Kzt.T, mu - μz)

        # Ktt  -  Ktz Kzz⁻¹ Kzt  +  Ktz Kzz⁻¹ S Kzz⁻¹ Kzt  [recall S = LLᵀ]
        covariance = (
            Ktt
            - jnp.matmul(Lz_inv_Kzt.T, Lz_inv_Kzt)
            + jnp.matmul(Ktz_Kzz_inv_L, Ktz_Kzz_inv_L.T)
        )
        covariance += identity(n_test) * self.jitter

        return GaussianDistribution(
            loc=jnp.atleast_1d(mean.squeeze()), scale=covariance
        )


@dataclass
class ExpectationVariationalGaussian(AbstractVariationalGaussian):
    """The natural variational Gaussian family of probability distributions.

    The variational family is q(f(·)) = ∫ p(f(·)|u) q(u) du, where u = f(z) are the function values at the inducing inputs z
    and the distribution over the inducing inputs is q(u) = N(μ, S). Expressing the variational distribution, in the form of the
    exponential family, q(u) = exp(θᵀ T(u) - a(θ)), gives rise to the natural parameterisation θ = (θ₁, θ₂) = (S⁻¹μ, -S⁻¹/2) and
    sufficient statistics T(u) = [u, uuᵀ]. The expectation parameters are given by η = ∫ T(u) q(u) du. This gives a parameterisation,
    η = (η₁, η₁) = (μ, S + uuᵀ) to perform model inference over.
    """

    expectation_vector: Float[Array, "M 1"] = None
    expectation_matrix: Float[Array, "M M"] = None

    def __post_init__(self):
        if self.expectation_vector is None:
            self.expectation_vector = jnp.zeros((self.num_inducing, 1))
        if self.expectation_matrix is None:
            self.expectation_matrix = jnp.eye(self.num_inducing)

<<<<<<< HEAD
        m = self.num_inducing

        return concat_dictionaries(
            self.prior.init_params(key),
            {
                "variational_family": {
                    "inducing_inputs": self.inducing_inputs,
                    "moments": {
                        "expectation_vector": jnp.zeros((m, 1)),
                        "expectation_matrix": jnp.eye(m),
                    },
                }
            },
        )

    def prior_kl(self, params: Dict) -> Float[Array, ""]:
=======
    def prior_kl(self) -> Float[Array, "1"]:
>>>>>>> 4853ebf7
        """Compute the KL-divergence between our current variational approximation and the Gaussian process prior.

        For this variational family, we have KL[q(f(·))||p(·)] = KL[q(u)||p(u)] = KL[N(μ, S)||N(mz, Kzz)],

        with μ and S computed from the expectation parameterisation η = (μ, S + uuᵀ).

        Args:
            params (Dict): The parameters at which our variational distribution and GP prior are to be evaluated.

        Returns:
            Float[Array, ""]: The KL-divergence between our variational approximation and the GP prior.
        """

        # Unpack variational parameters
        expectation_vector = self.expectation_vector
        expectation_matrix = self.expectation_matrix
        z = self.inducing_inputs
        m = self.num_inducing

        # Unpack mean function and kernel
        mean_function = self.posterior.prior.mean_function
        kernel = self.posterior.prior.kernel

        # μ = η₁
        mu = expectation_vector

        # S = η₂ - η₁ η₁ᵀ
        S = expectation_matrix - jnp.outer(mu, mu)
        S = DenseLinearOperator(S)
        S += identity(m) * self.jitter

        μz = mean_function(z)
        Kzz = kernel.gram(z)
        Kzz += identity(m) * self.jitter

        qu = GaussianDistribution(loc=jnp.atleast_1d(mu.squeeze()), scale=S)
        pu = GaussianDistribution(loc=jnp.atleast_1d(μz.squeeze()), scale=Kzz)

        return qu.kl_divergence(pu)

    def predict(self, test_inputs: Float[Array, "N D"]) -> GaussianDistribution:
        """Compute the predictive distribution of the GP at the test inputs t.

        This is the integral q(f(t)) = ∫ p(f(t)|u) q(u) du, which can be computed in closed form as

             N[f(t); μt + Ktz Kzz⁻¹ (μ - μz),  Ktt - Ktz Kzz⁻¹ Kzt + Ktz Kzz⁻¹ S Kzz⁻¹ Kzt ],

        with μ and S computed from the expectation parameterisation η = (μ, S + uuᵀ).

        Returns:
            GaussianDistribution: The predictive distribution of the GP at the test inputs t.
        """

        # Unpack variational parameters
        expectation_vector = self.expectation_vector
        expectation_matrix = self.expectation_matrix
        z = self.inducing_inputs
        m = self.num_inducing

        # Unpack mean function and kernel
        mean_function = self.posterior.prior.mean_function
        kernel = self.posterior.prior.kernel

        # μ = η₁
        mu = expectation_vector

        # S = η₂ - η₁ η₁ᵀ
        S = expectation_matrix - jnp.matmul(mu, mu.T)
        S = DenseLinearOperator(S)
        S += identity(m) * self.jitter

        # S = sqrt sqrtᵀ
        sqrt = S.to_root().to_dense()

        Kzz = kernel.gram(z)
        Kzz += identity(m) * self.jitter
        Lz = Kzz.to_root()
        μz = mean_function(z)

        # Unpack test inputs
        t, n_test = test_inputs, test_inputs.shape[0]

        Ktt = kernel.gram(t)
        Kzt = kernel.cross_covariance(z, t)
        μt = mean_function(t)

        # Lz⁻¹ Kzt
        Lz_inv_Kzt = Lz.solve(Kzt)

        # Kzz⁻¹ Kzt
        Kzz_inv_Kzt = Lz.T.solve(Lz_inv_Kzt)

        # Ktz Kzz⁻¹ sqrt
        Ktz_Kzz_inv_sqrt = jnp.matmul(Kzz_inv_Kzt.T, sqrt)

        # μt  +  Ktz Kzz⁻¹ (μ  -  μz)
        mean = μt + jnp.matmul(Kzz_inv_Kzt.T, mu - μz)

        # Ktt  -  Ktz Kzz⁻¹ Kzt  +  Ktz Kzz⁻¹ S Kzz⁻¹ Kzt  [recall S = sqrt sqrtᵀ]
        covariance = (
            Ktt
            - jnp.matmul(Lz_inv_Kzt.T, Lz_inv_Kzt)
            + jnp.matmul(Ktz_Kzz_inv_sqrt, Ktz_Kzz_inv_sqrt.T)
        )
        covariance += identity(n_test) * self.jitter

        return GaussianDistribution(
            loc=jnp.atleast_1d(mean.squeeze()), scale=covariance
        )


@dataclass
class CollapsedVariationalGaussian(AbstractVariationalGaussian):
    """Collapsed variational Gaussian family of probability distributions.
    The key reference is Titsias, (2009) - Variational Learning of Inducing Variables in Sparse Gaussian Processes.
    """

    def __post_init__(self):
        if not isinstance(self.posterior.likelihood, Gaussian):
            raise TypeError("Likelihood must be Gaussian.")

    def predict(
        self, test_inputs: Float[Array, "N D"], train_data: Dataset
    ) -> GaussianDistribution:
        """Compute the predictive distribution of the GP at the test inputs.

        Args:
            train_data (Dataset): The training data that was used to fit the GP.

        Returns:
            GaussianDistribution: The predictive distribution of the collapsed variational Gaussian process at the test inputs t.
        """

        # Unpack test inputs
        t, n_test = test_inputs, test_inputs.shape[0]

        # Unpack training data
        x, y = train_data.X, train_data.y

        # Unpack variational parameters
        noise = self.posterior.likelihood.obs_noise
        z = self.inducing_inputs
        m = self.num_inducing

        # Unpack mean function and kernel
        mean_function = self.posterior.prior.mean_function
        kernel = self.posterior.prior.kernel

        Kzx = kernel.cross_covariance(z, x)
        Kzz = kernel.gram(z)
        Kzz += identity(m) * self.jitter

        # Lz Lzᵀ = Kzz
        Lz = Kzz.to_root()

        # Lz⁻¹ Kzx
        Lz_inv_Kzx = Lz.solve(Kzx)

        # A = Lz⁻¹ Kzt / σ
        A = Lz_inv_Kzx / jnp.sqrt(noise)

        # AAᵀ
        AAT = jnp.matmul(A, A.T)

        # LLᵀ = I + AAᵀ
        L = jnp.linalg.cholesky(jnp.eye(m) + AAT)

        μx = mean_function(x)
        diff = y - μx

        # Lz⁻¹ Kzx (y - μx)
        Lz_inv_Kzx_diff = jsp.linalg.cho_solve((L, True), jnp.matmul(Lz_inv_Kzx, diff))

        # Kzz⁻¹ Kzx (y - μx)
        Kzz_inv_Kzx_diff = Lz.T.solve(Lz_inv_Kzx_diff)

        Ktt = kernel.gram(t)
        Kzt = kernel.cross_covariance(z, t)
        μt = mean_function(t)

        # Lz⁻¹ Kzt
        Lz_inv_Kzt = Lz.solve(Kzt)

        # L⁻¹ Lz⁻¹ Kzt
        L_inv_Lz_inv_Kzt = jsp.linalg.solve_triangular(L, Lz_inv_Kzt, lower=True)

        # μt + 1/σ² Ktz Kzz⁻¹ Kzx (y - μx)
        mean = μt + jnp.matmul(Kzt.T / noise, Kzz_inv_Kzx_diff)

        # Ktt  -  Ktz Kzz⁻¹ Kzt  +  Ktz Lz⁻¹ (I + AAᵀ)⁻¹ Lz⁻¹ Kzt
        covariance = (
            Ktt
            - jnp.matmul(Lz_inv_Kzt.T, Lz_inv_Kzt)
            + jnp.matmul(L_inv_Lz_inv_Kzt.T, L_inv_Lz_inv_Kzt)
        )
        covariance += identity(n_test) * self.jitter

        return GaussianDistribution(
            loc=jnp.atleast_1d(mean.squeeze()), scale=covariance
        )


__all__ = [
    "AbstractVariationalFamily",
    "AbstractVariationalGaussian",
    "VariationalGaussian",
    "WhitenedVariationalGaussian",
    "NaturalVariationalGaussian",
    "ExpectationVariationalGaussian",
    "CollapsedVariationalGaussian",
]<|MERGE_RESOLUTION|>--- conflicted
+++ resolved
@@ -14,39 +14,17 @@
 # ==============================================================================
 
 import abc
-<<<<<<< HEAD
-from beartype.typing import Any, Callable, Dict, Optional
-=======
+from beartype.typing import Any
 from dataclasses import dataclass
-from typing import Any
->>>>>>> 4853ebf7
 
 import jax.numpy as jnp
 import jax.scipy as jsp
-<<<<<<< HEAD
-from .utils import KeyArray
-=======
 import tensorflow_probability.substrates.jax.bijectors as tfb
->>>>>>> 4853ebf7
 from jaxtyping import Array, Float
 from simple_pytree import static_field
 
-<<<<<<< HEAD
-from .linops import identity
-from jaxutils import PyTree, Dataset
-from .linops import (
-    DenseLinearOperator,
-    LowerTriangularLinearOperator
-)
-
-from jaxutils.config import get_global_config
-from .gps import Prior
-from .likelihoods import AbstractLikelihood, Gaussian
-from jaxutils.dict import concat_dictionaries
-=======
 from .base import Module, param_field
 from .dataset import Dataset
->>>>>>> 4853ebf7
 from .gaussian_distribution import GaussianDistribution
 from .gps import AbstractPosterior
 from .likelihoods import Gaussian
@@ -129,24 +107,7 @@
         if self.variational_root_covariance is None:
             self.variational_root_covariance = jnp.eye(self.num_inducing)
 
-<<<<<<< HEAD
-        return concat_dictionaries(
-            self.prior.init_params(key),
-            {
-                "variational_family": {
-                    "inducing_inputs": self.inducing_inputs,
-                    "moments": {
-                        "variational_mean": jnp.zeros((m, 1)),
-                        "variational_root_covariance": jnp.eye(m),
-                    },
-                }
-            },
-        )
-
-    def prior_kl(self, params: Dict) -> Float[Array, ""]:
-=======
-    def prior_kl(self) -> Float[Array, "1"]:
->>>>>>> 4853ebf7
+    def prior_kl(self) -> Float[Array, ""]:
         """
         Compute the KL-divergence between our variational approximation and the
         Gaussian process prior.
@@ -256,27 +217,7 @@
     over μ and sqrt with S = sqrt sqrtᵀ.
     """
 
-<<<<<<< HEAD
-    def __init__(
-        self,
-        prior: Prior,
-        inducing_inputs: Float[Array, "N D"],
-        name: Optional[str] = "Whitened variational Gaussian",
-    ) -> None:
-        """Initialise the whitened variational Gaussian family.
-
-        Args:
-            prior (Prior): The GP prior.
-            inducing_inputs (Float[Array, "N D"]): The inducing inputs.
-            name (Optional[str]): The name of the variational family.
-        """
-
-        super().__init__(prior, inducing_inputs, name)
-
-    def prior_kl(self, params: Dict) -> Float[Array, ""]:
-=======
-    def prior_kl(self) -> Float[Array, "1"]:
->>>>>>> 4853ebf7
+    def prior_kl(self) -> Float[Array, ""]:
         """Compute the KL-divergence between our variational approximation and
         the Gaussian process prior.
 
@@ -376,11 +317,7 @@
         if self.natural_matrix is None:
             self.natural_matrix = -0.5 * jnp.eye(self.num_inducing)
 
-<<<<<<< HEAD
-    def prior_kl(self, params: Dict) -> Float[Array, ""]:
-=======
-    def prior_kl(self) -> Float[Array, "1"]:
->>>>>>> 4853ebf7
+    def prior_kl(self) -> Float[Array, ""]:
         """Compute the KL-divergence between our current variational approximation and the Gaussian process prior.
 
         For this variational family, we have KL[q(f(·))||p(·)] = KL[q(u)||p(u)] = KL[N(μ, S)||N(mz, Kzz)],
@@ -527,34 +464,12 @@
         if self.expectation_matrix is None:
             self.expectation_matrix = jnp.eye(self.num_inducing)
 
-<<<<<<< HEAD
-        m = self.num_inducing
-
-        return concat_dictionaries(
-            self.prior.init_params(key),
-            {
-                "variational_family": {
-                    "inducing_inputs": self.inducing_inputs,
-                    "moments": {
-                        "expectation_vector": jnp.zeros((m, 1)),
-                        "expectation_matrix": jnp.eye(m),
-                    },
-                }
-            },
-        )
-
-    def prior_kl(self, params: Dict) -> Float[Array, ""]:
-=======
-    def prior_kl(self) -> Float[Array, "1"]:
->>>>>>> 4853ebf7
+    def prior_kl(self) -> Float[Array, ""]:
         """Compute the KL-divergence between our current variational approximation and the Gaussian process prior.
 
         For this variational family, we have KL[q(f(·))||p(·)] = KL[q(u)||p(u)] = KL[N(μ, S)||N(mz, Kzz)],
 
         with μ and S computed from the expectation parameterisation η = (μ, S + uuᵀ).
-
-        Args:
-            params (Dict): The parameters at which our variational distribution and GP prior are to be evaluated.
 
         Returns:
             Float[Array, ""]: The KL-divergence between our variational approximation and the GP prior.
