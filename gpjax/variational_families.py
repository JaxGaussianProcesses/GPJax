# Copyright 2022 The GPJax Contributors. All Rights Reserved.
#
# Licensed under the Apache License, Version 2.0 (the "License");
# you may not use this file except in compliance with the License.
# You may obtain a copy of the License at
#
#     http://www.apache.org/licenses/LICENSE-2.0
#
# Unless required by applicable law or agreed to in writing, software
# distributed under the License is distributed on an "AS IS" BASIS,
# WITHOUT WARRANTIES OR CONDITIONS OF ANY KIND, either express or implied.
# See the License for the specific language governing permissions and
# limitations under the License.
# ==============================================================================

import abc
<<<<<<< HEAD
from typing import Any, Callable, Dict, Optional

import deprecation
import distrax as dx
=======
from typing import Any
>>>>>>> 74a33665
import jax.numpy as jnp
import jax.scipy as jsp
from jaxtyping import Array, Float
from jaxutils import Dataset, PyTree

<<<<<<< HEAD
from gpjax.config import get_global_config
from gpjax.gaussian_distribution import GaussianDistribution
from gpjax.gps import Prior
from gpjax.likelihoods import AbstractLikelihood, Gaussian
from gpjax.linops import DenseLinearOperator, LowerTriangularLinearOperator, identity
from gpjax.utils import concat_dictionaries
=======
from simple_pytree import static_field

from .base import Module, param_field
from .dataset import Dataset
from .gaussian_distribution import GaussianDistribution
from .gps import AbstractPosterior
from .likelihoods import Gaussian
from .linops import DenseLinearOperator, LowerTriangularLinearOperator, identity
from .gaussian_distribution import GaussianDistribution

from dataclasses import dataclass
>>>>>>> 74a33665

import tensorflow_probability.substrates.jax.bijectors as tfb

@dataclass
class AbstractVariationalFamily(Module):
    """
    Abstract base class used to represent families of distributions that can be
    used within variational inference.
    """
    posterior: AbstractPosterior

    def __call__(self, *args: Any, **kwargs: Any) -> GaussianDistribution:
        """For a given set of parameters, compute the latent function's prediction
        under the variational approximation.

        Args:
            *args (Any): Arguments of the variational family's `predict` method.
            **kwargs (Any): Keyword arguments of the variational family's `predict`
                method.

        Returns:
            GaussianDistribution: The output of the variational family's `predict` method.
        """
        return self.predict(*args, **kwargs)


    @abc.abstractmethod
    def predict(self, *args: Any, **kwargs: Any) -> GaussianDistribution:
        """Predict the GP's output given the input.

        Args:
            *args (Any): Arguments of the variational family's ``predict``
            method.
            **kwargs (Any): Keyword arguments of the variational family's
            ``predict`` method.

        Returns:
            GaussianDistribution: The output of the variational family's ``predict`` method.
        """
        raise NotImplementedError


@dataclass
class AbstractVariationalGaussian(AbstractVariationalFamily):
    """The variational Gaussian family of probability distributions."""
    inducing_inputs: Float[Array, "N D"]
    jitter: Float[Array, "1"] = static_field(1e-6)

    @property
    def num_inducing(self) -> int:
        """The number of inducing inputs."""
        return self.inducing_inputs.shape[0]


@dataclass
class VariationalGaussian(AbstractVariationalGaussian):
    """The variational Gaussian family of probability distributions.

    The variational family is q(f(·)) = ∫ p(f(·)|u) q(u) du, where
    :math:`u = f(z)` are the function values at the inducing inputs z
    and the distribution over the inducing inputs is
    :math:`q(u) = \\mathcal{N}(\\mu, S)`.  We parameterise this over
    :math:`\\mu` and sqrt with S = sqrt sqrtᵀ.
    """
    variational_mean: Float[Array, "N 1"] = param_field(None)
    variational_root_covariance: Float[Array, "N N"] = param_field(None, bijector=tfb.FillTriangular())
    

    def __post_init__(self) -> None:
        if self.variational_mean is None:
            self.variational_mean = jnp.zeros((self.num_inducing, 1))

        if self.variational_root_covariance is None:
            self.variational_root_covariance = jnp.eye(self.num_inducing)


    def prior_kl(self) -> Float[Array, "1"]:
        """
        Compute the KL-divergence between our variational approximation and the
        Gaussian process prior.

        For this variational family, we have KL[q(f(·))||p(·)] = KL[q(u)||p(u)]
        = KL[ N(μ, S) || N(μz, Kzz) ], where u = f(z) and z are the inducing
        inputs.

        Returns:
             Float[Array, "1"]: The KL-divergence between our variational
                approximation and the GP prior.
        """

        # Unpack variational parameters
        mu = self.variational_mean
        sqrt = self.variational_root_covariance
        z = self.inducing_inputs
        m = self.num_inducing

        # Unpack mean function and kernel
        mean_function = self.posterior.prior.mean_function
        kernel = self.posterior.prior.kernel

        μz = mean_function(z)
        Kzz = kernel.gram(z)
        Kzz += identity(m) * self.jitter

        sqrt = LowerTriangularLinearOperator.from_dense(sqrt)
        S = DenseLinearOperator.from_root(sqrt)

        qu = GaussianDistribution(loc=jnp.atleast_1d(mu.squeeze()), scale=S)
        pu = GaussianDistribution(loc=jnp.atleast_1d(μz.squeeze()), scale=Kzz)

        return qu.kl_divergence(pu)

    def predict(self, test_inputs: Float[Array, "N D"]) -> GaussianDistribution:
        """
        Compute the predictive distribution of the GP at the test inputs t.

        This is the integral q(f(t)) = ∫ p(f(t)|u) q(u) du, which can be
        computed in closed form as:

            N[f(t); μt + Ktz Kzz⁻¹ (μ - μz),  Ktt - Ktz Kzz⁻¹ Kzt + Ktz Kzz⁻¹ S Kzz⁻¹ Kzt ].

        Args:
            test_inputs (Float[Array, "N D"]): The test inputs at which we wish to make a prediction.

        Returns:
            GaussianDistribution: The predictive distribution of the low-rank GP at the test inputs.
        """

        # Unpack variational parameters
        mu = self.variational_mean
        sqrt = self.variational_root_covariance
        z = self.inducing_inputs
        m = self.num_inducing

        # Unpack mean function and kernel
        mean_function = self.posterior.prior.mean_function
        kernel = self.posterior.prior.kernel

        Kzz = kernel.gram(z)
        Kzz += identity(m) * self.jitter
        Lz = Kzz.to_root()
<<<<<<< HEAD
        μz = mean_function(params["mean_function"], z)

        def predict_fn(test_inputs: Float[Array, "N D"]) -> GaussianDistribution:
            # Unpack test inputs
            t, n_test = test_inputs, test_inputs.shape[0]
=======
        μz = mean_function(z)

        # Unpack test inputs
        t, n_test = test_inputs, test_inputs.shape[0]
>>>>>>> 74a33665

        Ktt = kernel.gram(t)
        Kzt = kernel.cross_covariance(z, t)
        μt = mean_function(t)

        # Lz⁻¹ Kzt
        Lz_inv_Kzt = Lz.solve(Kzt)

        # Kzz⁻¹ Kzt
        Kzz_inv_Kzt = Lz.T.solve(Lz_inv_Kzt)

        # Ktz Kzz⁻¹ sqrt
        Ktz_Kzz_inv_sqrt = jnp.matmul(Kzz_inv_Kzt.T, sqrt)

        # μt + Ktz Kzz⁻¹ (μ - μz)
        mean = μt + jnp.matmul(Kzz_inv_Kzt.T, mu - μz)

        # Ktt - Ktz Kzz⁻¹ Kzt  +  Ktz Kzz⁻¹ S Kzz⁻¹ Kzt  [recall S = sqrt sqrtᵀ]
        covariance = (
            Ktt
            - jnp.matmul(Lz_inv_Kzt.T, Lz_inv_Kzt)
            + jnp.matmul(Ktz_Kzz_inv_sqrt, Ktz_Kzz_inv_sqrt.T)
        )
        covariance += identity(n_test) * self.jitter

        return GaussianDistribution(
            loc=jnp.atleast_1d(mean.squeeze()), scale=covariance
        )


@dataclass
class WhitenedVariationalGaussian(VariationalGaussian):
    """
    The whitened variational Gaussian family of probability distributions.

    The variational family is q(f(·)) = ∫ p(f(·)|u) q(u) du, where u = f(z)
    are the function values at the inducing inputs z and the distribution over
    the inducing inputs is q(u) = N(Lz μ + mz, Lz S Lzᵀ). We parameterise this
    over μ and sqrt with S = sqrt sqrtᵀ.
    """

    def prior_kl(self) -> Float[Array, "1"]:
        """Compute the KL-divergence between our variational approximation and
        the Gaussian process prior.

        For this variational family, we have KL[q(f(·))||p(·)] = KL[q(u)||p(u)] = KL[N(μ, S)||N(0, I)].

        Returns:
            Float[Array, "1"]: The KL-divergence between our variational
                approximation and the GP prior.
        """

        # Unpack variational parameters
        mu = self.variational_mean
        sqrt = self.variational_root_covariance

        sqrt = LowerTriangularLinearOperator.from_dense(sqrt)
        S = DenseLinearOperator.from_root(sqrt)

        # Compute whitened KL divergence
        qu = GaussianDistribution(loc=jnp.atleast_1d(mu.squeeze()), scale=S)
        pu = GaussianDistribution(loc=jnp.zeros_like(jnp.atleast_1d(mu.squeeze())))
        return qu.kl_divergence(pu)

    def predict(self, test_inputs: Float[Array, "N D"]) -> GaussianDistribution:
        """Compute the predictive distribution of the GP at the test inputs t.

        This is the integral q(f(t)) = ∫ p(f(t)|u) q(u) du, which can be computed in closed form as

            N[f(t); μt  +  Ktz Lz⁻ᵀ μ,  Ktt  -  Ktz Kzz⁻¹ Kzt  +  Ktz Lz⁻ᵀ S Lz⁻¹ Kzt].

        Args:
            test_inputs (Float[Array, "N D"]): The test inputs at which we wish to make a prediction.

        Returns:
            GaussianDistribution: The predictive distribution of the low-rank GP at the test inputs.
        """

        # Unpack variational parameters
        mu = self.variational_mean
        sqrt = self.variational_root_covariance
        z = self.inducing_inputs
        m = self.num_inducing

        # Unpack mean function and kernel
        mean_function = self.posterior.prior.mean_function
        kernel = self.posterior.prior.kernel

        Kzz = kernel.gram(z)
        Kzz += identity(m) * self.jitter
        Lz = Kzz.to_root()

<<<<<<< HEAD
        def predict_fn(test_inputs: Float[Array, "N D"]) -> GaussianDistribution:
            # Unpack test inputs
            t, n_test = test_inputs, test_inputs.shape[0]

            Ktt = kernel.gram(params["kernel"], t)
            Kzt = kernel.cross_covariance(params["kernel"], z, t)
            μt = mean_function(params["mean_function"], t)

            # Lz⁻¹ Kzt
            Lz_inv_Kzt = Lz.solve(Kzt)
=======
        # Unpack test inputs
        t, n_test = test_inputs, test_inputs.shape[0]
>>>>>>> 74a33665

        Ktt = kernel.gram(t)
        Kzt = kernel.cross_covariance(z, t)
        μt = mean_function(t)

        # Lz⁻¹ Kzt
        Lz_inv_Kzt = Lz.solve(Kzt)

        # Ktz Lz⁻ᵀ sqrt
        Ktz_Lz_invT_sqrt = jnp.matmul(Lz_inv_Kzt.T, sqrt)

        # μt  +  Ktz Lz⁻ᵀ μ
        mean = μt + jnp.matmul(Lz_inv_Kzt.T, mu)

        # Ktt  -  Ktz Kzz⁻¹ Kzt  +  Ktz Lz⁻ᵀ S Lz⁻¹ Kzt  [recall S = sqrt sqrtᵀ]
        covariance = (
            Ktt
            - jnp.matmul(Lz_inv_Kzt.T, Lz_inv_Kzt)
            + jnp.matmul(Ktz_Lz_invT_sqrt, Ktz_Lz_invT_sqrt.T)
        )
        covariance += identity(n_test) * self.jitter

        return GaussianDistribution(
            loc=jnp.atleast_1d(mean.squeeze()), scale=covariance
        )

@dataclass
class NaturalVariationalGaussian(AbstractVariationalGaussian):
    """The natural variational Gaussian family of probability distributions.

    The variational family is q(f(·)) = ∫ p(f(·)|u) q(u) du, where u = f(z) are the function values at the inducing inputs z
    and the distribution over the inducing inputs is q(u) = N(μ, S). Expressing the variational distribution, in the form of the
    exponential family, q(u) = exp(θᵀ T(u) - a(θ)), gives rise to the natural parameterisation θ = (θ₁, θ₂) = (S⁻¹μ, -S⁻¹/2), to perform
    model inference, where T(u) = [u, uuᵀ] are the sufficient statistics.
    """
    natural_vector: Float[Array, "M 1"] = None
    natural_matrix: Float[Array, "M M"] = None

    def __post_init__(self):
        if self.natural_vector is None:
            self.natural_vector = jnp.zeros((self.num_inducing, 1))
        
        if self.natural_matrix is None:
            self.natural_matrix = -0.5 * jnp.eye(self.num_inducing)


    def prior_kl(self) -> Float[Array, "1"]:
        """Compute the KL-divergence between our current variational approximation and the Gaussian process prior.

        For this variational family, we have KL[q(f(·))||p(·)] = KL[q(u)||p(u)] = KL[N(μ, S)||N(mz, Kzz)],

        with μ and S computed from the natural parameterisation θ = (S⁻¹μ, -S⁻¹/2).

        Returns:
            Float[Array, "1"]: The KL-divergence between our variational approximation and the GP prior.
        """

        # Unpack variational parameters
        natural_vector = self.natural_vector
        natural_matrix = self.natural_matrix
        z = self.inducing_inputs
        m = self.num_inducing

        # Unpack mean function and kernel
        mean_function = self.posterior.prior.mean_function
        kernel = self.posterior.prior.kernel

        # S⁻¹ = -2θ₂
        S_inv = -2 * natural_matrix
        S_inv += jnp.eye(m) * self.jitter

        # Compute L⁻¹, where LLᵀ = S, via a trick found in the NumPyro source code and https://nbviewer.org/gist/fehiepsi/5ef8e09e61604f10607380467eb82006#Precision-to-scale_tril:
        sqrt_inv = jnp.swapaxes(
            jnp.linalg.cholesky(S_inv[..., ::-1, ::-1])[..., ::-1, ::-1], -2, -1
        )

        # L = (L⁻¹)⁻¹I
        sqrt = jsp.linalg.solve_triangular(sqrt_inv, jnp.eye(m), lower=True)
        sqrt = LowerTriangularLinearOperator.from_dense(sqrt)

        # S = LLᵀ:
        S = DenseLinearOperator.from_root(sqrt)

        # μ = Sθ₁
        mu = S @ natural_vector

        μz = mean_function(z)
        Kzz = kernel.gram(z)
        Kzz += identity(m) * self.jitter

        qu = GaussianDistribution(loc=jnp.atleast_1d(mu.squeeze()), scale=S)
        pu = GaussianDistribution(loc=jnp.atleast_1d(μz.squeeze()), scale=Kzz)

        return qu.kl_divergence(pu)

    def predict(self, test_inputs: Float[Array, "N D"]) -> GaussianDistribution:
        """Compute the predictive distribution of the GP at the test inputs t.

        This is the integral q(f(t)) = ∫ p(f(t)|u) q(u) du, which can be computed in closed form as

             N[f(t); μt + Ktz Kzz⁻¹ (μ - μz),  Ktt - Ktz Kzz⁻¹ Kzt + Ktz Kzz⁻¹ S Kzz⁻¹ Kzt ],

        with μ and S computed from the natural parameterisation θ = (S⁻¹μ, -S⁻¹/2).

        Returns:
            GaussianDistribution: A function that accepts a set of test points and will return the predictive distribution at those points.
        """

        # Unpack variational parameters
        natural_vector = self.natural_vector
        natural_matrix = self.natural_matrix
        z = self.inducing_inputs
        m = self.num_inducing

        # Unpack mean function and kernel
        mean_function = self.posterior.prior.mean_function
        kernel = self.posterior.prior.kernel

        # S⁻¹ = -2θ₂
        S_inv = -2 * natural_matrix
        S_inv += jnp.eye(m) * self.jitter

        # Compute L⁻¹, where LLᵀ = S, via a trick found in the NumPyro source code and https://nbviewer.org/gist/fehiepsi/5ef8e09e61604f10607380467eb82006#Precision-to-scale_tril:
        sqrt_inv = jnp.swapaxes(
            jnp.linalg.cholesky(S_inv[..., ::-1, ::-1])[..., ::-1, ::-1], -2, -1
        )

        # L = (L⁻¹)⁻¹I
        sqrt = jsp.linalg.solve_triangular(sqrt_inv, jnp.eye(m), lower=True)

        # S = LLᵀ:
        S = jnp.matmul(sqrt, sqrt.T)

        # μ = Sθ₁
        mu = jnp.matmul(S, natural_vector)

        Kzz = kernel.gram(z)
        Kzz += identity(m) * self.jitter
        Lz = Kzz.to_root()
<<<<<<< HEAD
        μz = mean_function(params["mean_function"], z)

        def predict_fn(test_inputs: Float[Array, "N D"]) -> dx.MultivariateNormalTri:
            # Unpack test inputs
            t, n_test = test_inputs, test_inputs.shape[0]
=======
        μz = mean_function(z)
>>>>>>> 74a33665

        # Unpack test inputs
        t, n_test = test_inputs, test_inputs.shape[0]

        Ktt = kernel.gram(t)
        Kzt = kernel.cross_covariance(z, t)
        μt = mean_function(t)

        # Lz⁻¹ Kzt
        Lz_inv_Kzt = Lz.solve(Kzt)

        # Kzz⁻¹ Kzt
        Kzz_inv_Kzt = Lz.T.solve(Lz_inv_Kzt)

        # Ktz Kzz⁻¹ L
        Ktz_Kzz_inv_L = jnp.matmul(Kzz_inv_Kzt.T, sqrt)

        # μt  +  Ktz Kzz⁻¹ (μ  -  μz)
        mean = μt + jnp.matmul(Kzz_inv_Kzt.T, mu - μz)

        # Ktt  -  Ktz Kzz⁻¹ Kzt  +  Ktz Kzz⁻¹ S Kzz⁻¹ Kzt  [recall S = LLᵀ]
        covariance = (
            Ktt
            - jnp.matmul(Lz_inv_Kzt.T, Lz_inv_Kzt)
            + jnp.matmul(Ktz_Kzz_inv_L, Ktz_Kzz_inv_L.T)
        )
        covariance += identity(n_test) * self.jitter

        return GaussianDistribution(
            loc=jnp.atleast_1d(mean.squeeze()), scale=covariance
        )


@dataclass
class ExpectationVariationalGaussian(AbstractVariationalGaussian):
    """The natural variational Gaussian family of probability distributions.

    The variational family is q(f(·)) = ∫ p(f(·)|u) q(u) du, where u = f(z) are the function values at the inducing inputs z
    and the distribution over the inducing inputs is q(u) = N(μ, S). Expressing the variational distribution, in the form of the
    exponential family, q(u) = exp(θᵀ T(u) - a(θ)), gives rise to the natural parameterisation θ = (θ₁, θ₂) = (S⁻¹μ, -S⁻¹/2) and
    sufficient statistics T(u) = [u, uuᵀ]. The expectation parameters are given by η = ∫ T(u) q(u) du. This gives a parameterisation,
    η = (η₁, η₁) = (μ, S + uuᵀ) to perform model inference over.
    """
    expectation_vector: Float[Array, "M 1"] = None
    expectation_matrix: Float[Array, "M M"] = None

    def __post_init__(self):
        if self.expectation_vector is None:
            self.expectation_vector = jnp.zeros((self.num_inducing, 1))
        if self.expectation_matrix is None:
            self.expectation_matrix = jnp.eye(self.num_inducing)


    def prior_kl(self) -> Float[Array, "1"]:
        """Compute the KL-divergence between our current variational approximation and the Gaussian process prior.

        For this variational family, we have KL[q(f(·))||p(·)] = KL[q(u)||p(u)] = KL[N(μ, S)||N(mz, Kzz)],

        with μ and S computed from the expectation parameterisation η = (μ, S + uuᵀ).

        Args:
            params (Dict): The parameters at which our variational distribution and GP prior are to be evaluated.

        Returns:
            Float[Array, "1"]: The KL-divergence between our variational approximation and the GP prior.
        """

        # Unpack variational parameters
        expectation_vector = self.expectation_vector
        expectation_matrix = self.expectation_matrix
        z = self.inducing_inputs
        m = self.num_inducing

        # Unpack mean function and kernel
        mean_function = self.posterior.prior.mean_function
        kernel = self.posterior.prior.kernel

        # μ = η₁
        mu = expectation_vector

        # S = η₂ - η₁ η₁ᵀ
        S = expectation_matrix - jnp.outer(mu, mu)
        S = DenseLinearOperator(S)
        S += identity(m) * self.jitter

        μz = mean_function(z)
        Kzz = kernel.gram(z)
        Kzz += identity(m) * self.jitter

        qu = GaussianDistribution(loc=jnp.atleast_1d(mu.squeeze()), scale=S)
        pu = GaussianDistribution(loc=jnp.atleast_1d(μz.squeeze()), scale=Kzz)

        return qu.kl_divergence(pu)

    def predict(self, test_inputs: Float[Array, "N D"]) -> GaussianDistribution:
        """Compute the predictive distribution of the GP at the test inputs t.

        This is the integral q(f(t)) = ∫ p(f(t)|u) q(u) du, which can be computed in closed form as

             N[f(t); μt + Ktz Kzz⁻¹ (μ - μz),  Ktt - Ktz Kzz⁻¹ Kzt + Ktz Kzz⁻¹ S Kzz⁻¹ Kzt ],

        with μ and S computed from the expectation parameterisation η = (μ, S + uuᵀ).

        Returns:
            GaussianDistribution: The predictive distribution of the GP at the test inputs t.
        """

        # Unpack variational parameters
        expectation_vector = self.expectation_vector
        expectation_matrix = self.expectation_matrix
        z = self.inducing_inputs
        m = self.num_inducing

        # Unpack mean function and kernel
        mean_function = self.posterior.prior.mean_function
        kernel = self.posterior.prior.kernel

        # μ = η₁
        mu = expectation_vector

        # S = η₂ - η₁ η₁ᵀ
        S = expectation_matrix - jnp.matmul(mu, mu.T)
        S = DenseLinearOperator(S)
        S += identity(m) * self.jitter

        # S = sqrt sqrtᵀ
        sqrt = S.to_root().to_dense()

        Kzz = kernel.gram(z)
        Kzz += identity(m) * self.jitter
        Lz = Kzz.to_root()
<<<<<<< HEAD
        μz = mean_function(params["mean_function"], z)

        def predict_fn(test_inputs: Float[Array, "N D"]) -> GaussianDistribution:
            # Unpack test inputs
            t, n_test = test_inputs, test_inputs.shape[0]
=======
        μz = mean_function(z)

        # Unpack test inputs
        t, n_test = test_inputs, test_inputs.shape[0]
>>>>>>> 74a33665

        Ktt = kernel.gram(t)
        Kzt = kernel.cross_covariance(z, t)
        μt = mean_function(t)

        # Lz⁻¹ Kzt
        Lz_inv_Kzt = Lz.solve(Kzt)

        # Kzz⁻¹ Kzt
        Kzz_inv_Kzt = Lz.T.solve(Lz_inv_Kzt)

        # Ktz Kzz⁻¹ sqrt
        Ktz_Kzz_inv_sqrt = jnp.matmul(Kzz_inv_Kzt.T, sqrt)

        # μt  +  Ktz Kzz⁻¹ (μ  -  μz)
        mean = μt + jnp.matmul(Kzz_inv_Kzt.T, mu - μz)

        # Ktt  -  Ktz Kzz⁻¹ Kzt  +  Ktz Kzz⁻¹ S Kzz⁻¹ Kzt  [recall S = sqrt sqrtᵀ]
        covariance = (
            Ktt
            - jnp.matmul(Lz_inv_Kzt.T, Lz_inv_Kzt)
            + jnp.matmul(Ktz_Kzz_inv_sqrt, Ktz_Kzz_inv_sqrt.T)
        )
        covariance += identity(n_test) * self.jitter

        return GaussianDistribution(
            loc=jnp.atleast_1d(mean.squeeze()), scale=covariance
        )

@dataclass
class CollapsedVariationalGaussian(AbstractVariationalGaussian):
    """Collapsed variational Gaussian family of probability distributions.
    The key reference is Titsias, (2009) - Variational Learning of Inducing Variables in Sparse Gaussian Processes.
    """

    def __post_init__(self):
        if not isinstance(self.posterior.likelihood, Gaussian):
            raise TypeError("Likelihood must be Gaussian.")

    def predict(self, test_inputs: Float[Array, "N D"], train_data: Dataset) -> GaussianDistribution:
        """Compute the predictive distribution of the GP at the test inputs.

        Args:
            train_data (Dataset): The training data that was used to fit the GP.

        Returns:
            GaussianDistribution: The predictive distribution of the collapsed variational Gaussian process at the test inputs t.
        """
<<<<<<< HEAD
        jitter = get_global_config()["jitter"]

        def predict_fn(test_inputs: Float[Array, "N D"]) -> GaussianDistribution:
            # Unpack test inputs
            t, n_test = test_inputs, test_inputs.shape[0]
=======

        # Unpack test inputs
        t, n_test = test_inputs, test_inputs.shape[0]
>>>>>>> 74a33665

        # Unpack training data
        x, y = train_data.X, train_data.y

        # Unpack variational parameters
        noise = self.posterior.likelihood.obs_noise
        z = self.inducing_inputs
        m = self.num_inducing

        # Unpack mean function and kernel
        mean_function = self.posterior.prior.mean_function
        kernel = self.posterior.prior.kernel

        Kzx = kernel.cross_covariance(z, x)
        Kzz = kernel.gram(z)
        Kzz += identity(m) * self.jitter

        # Lz Lzᵀ = Kzz
        Lz = Kzz.to_root()

        # Lz⁻¹ Kzx
        Lz_inv_Kzx = Lz.solve(Kzx)

        # A = Lz⁻¹ Kzt / σ
        A = Lz_inv_Kzx / jnp.sqrt(noise)

<<<<<<< HEAD
            L = jnp.linalg.cholesky(jnp.eye(m) + AAT)
=======
        # AAᵀ
        AAT = jnp.matmul(A, A.T)
>>>>>>> 74a33665

        # LLᵀ = I + AAᵀ
        L = jnp.linalg.cholesky(jnp.eye(m) + AAT)

        μx = mean_function(x)
        diff = y - μx

        # Lz⁻¹ Kzx (y - μx)
        Lz_inv_Kzx_diff = jsp.linalg.cho_solve(
            (L, True), jnp.matmul(Lz_inv_Kzx, diff)
        )

        # Kzz⁻¹ Kzx (y - μx)
        Kzz_inv_Kzx_diff = Lz.T.solve(Lz_inv_Kzx_diff)

        Ktt = kernel.gram(t)
        Kzt = kernel.cross_covariance(z, t)
        μt = mean_function(t)

        # Lz⁻¹ Kzt
        Lz_inv_Kzt = Lz.solve(Kzt)

        # L⁻¹ Lz⁻¹ Kzt
        L_inv_Lz_inv_Kzt = jsp.linalg.solve_triangular(L, Lz_inv_Kzt, lower=True)

        # μt + 1/σ² Ktz Kzz⁻¹ Kzx (y - μx)
        mean = μt + jnp.matmul(Kzt.T / noise, Kzz_inv_Kzx_diff)

        # Ktt  -  Ktz Kzz⁻¹ Kzt  +  Ktz Lz⁻¹ (I + AAᵀ)⁻¹ Lz⁻¹ Kzt
        covariance = (
            Ktt
            - jnp.matmul(Lz_inv_Kzt.T, Lz_inv_Kzt)
            + jnp.matmul(L_inv_Lz_inv_Kzt.T, L_inv_Lz_inv_Kzt)
        )
        covariance += identity(n_test) * self.jitter

        return GaussianDistribution(
            loc=jnp.atleast_1d(mean.squeeze()), scale=covariance
        )


__all__ = [
    "AbstractVariationalFamily",
    "AbstractVariationalGaussian",
    "VariationalGaussian",
    "WhitenedVariationalGaussian",
    "NaturalVariationalGaussian",
    "ExpectationVariationalGaussian",
    "CollapsedVariationalGaussian",
]<|MERGE_RESOLUTION|>--- conflicted
+++ resolved
@@ -14,27 +14,14 @@
 # ==============================================================================
 
 import abc
-<<<<<<< HEAD
-from typing import Any, Callable, Dict, Optional
-
-import deprecation
-import distrax as dx
-=======
+from dataclasses import dataclass
 from typing import Any
->>>>>>> 74a33665
+
 import jax.numpy as jnp
 import jax.scipy as jsp
+import tensorflow_probability.substrates.jax.bijectors as tfb
 from jaxtyping import Array, Float
 from jaxutils import Dataset, PyTree
-
-<<<<<<< HEAD
-from gpjax.config import get_global_config
-from gpjax.gaussian_distribution import GaussianDistribution
-from gpjax.gps import Prior
-from gpjax.likelihoods import AbstractLikelihood, Gaussian
-from gpjax.linops import DenseLinearOperator, LowerTriangularLinearOperator, identity
-from gpjax.utils import concat_dictionaries
-=======
 from simple_pytree import static_field
 
 from .base import Module, param_field
@@ -42,13 +29,9 @@
 from .gaussian_distribution import GaussianDistribution
 from .gps import AbstractPosterior
 from .likelihoods import Gaussian
-from .linops import DenseLinearOperator, LowerTriangularLinearOperator, identity
-from .gaussian_distribution import GaussianDistribution
-
-from dataclasses import dataclass
->>>>>>> 74a33665
-
-import tensorflow_probability.substrates.jax.bijectors as tfb
+from .linops import (DenseLinearOperator, LowerTriangularLinearOperator,
+                     identity)
+
 
 @dataclass
 class AbstractVariationalFamily(Module):
@@ -56,6 +39,7 @@
     Abstract base class used to represent families of distributions that can be
     used within variational inference.
     """
+
     posterior: AbstractPosterior
 
     def __call__(self, *args: Any, **kwargs: Any) -> GaussianDistribution:
@@ -71,7 +55,6 @@
             GaussianDistribution: The output of the variational family's `predict` method.
         """
         return self.predict(*args, **kwargs)
-
 
     @abc.abstractmethod
     def predict(self, *args: Any, **kwargs: Any) -> GaussianDistribution:
@@ -92,6 +75,7 @@
 @dataclass
 class AbstractVariationalGaussian(AbstractVariationalFamily):
     """The variational Gaussian family of probability distributions."""
+
     inducing_inputs: Float[Array, "N D"]
     jitter: Float[Array, "1"] = static_field(1e-6)
 
@@ -111,9 +95,11 @@
     :math:`q(u) = \\mathcal{N}(\\mu, S)`.  We parameterise this over
     :math:`\\mu` and sqrt with S = sqrt sqrtᵀ.
     """
+
     variational_mean: Float[Array, "N 1"] = param_field(None)
-    variational_root_covariance: Float[Array, "N N"] = param_field(None, bijector=tfb.FillTriangular())
-    
+    variational_root_covariance: Float[Array, "N N"] = param_field(
+        None, bijector=tfb.FillTriangular()
+    )
 
     def __post_init__(self) -> None:
         if self.variational_mean is None:
@@ -122,7 +108,6 @@
         if self.variational_root_covariance is None:
             self.variational_root_covariance = jnp.eye(self.num_inducing)
 
-
     def prior_kl(self) -> Float[Array, "1"]:
         """
         Compute the KL-divergence between our variational approximation and the
@@ -188,18 +173,10 @@
         Kzz = kernel.gram(z)
         Kzz += identity(m) * self.jitter
         Lz = Kzz.to_root()
-<<<<<<< HEAD
-        μz = mean_function(params["mean_function"], z)
-
-        def predict_fn(test_inputs: Float[Array, "N D"]) -> GaussianDistribution:
-            # Unpack test inputs
-            t, n_test = test_inputs, test_inputs.shape[0]
-=======
         μz = mean_function(z)
 
         # Unpack test inputs
         t, n_test = test_inputs, test_inputs.shape[0]
->>>>>>> 74a33665
 
         Ktt = kernel.gram(t)
         Kzt = kernel.cross_covariance(z, t)
@@ -292,21 +269,8 @@
         Kzz += identity(m) * self.jitter
         Lz = Kzz.to_root()
 
-<<<<<<< HEAD
-        def predict_fn(test_inputs: Float[Array, "N D"]) -> GaussianDistribution:
-            # Unpack test inputs
-            t, n_test = test_inputs, test_inputs.shape[0]
-
-            Ktt = kernel.gram(params["kernel"], t)
-            Kzt = kernel.cross_covariance(params["kernel"], z, t)
-            μt = mean_function(params["mean_function"], t)
-
-            # Lz⁻¹ Kzt
-            Lz_inv_Kzt = Lz.solve(Kzt)
-=======
         # Unpack test inputs
         t, n_test = test_inputs, test_inputs.shape[0]
->>>>>>> 74a33665
 
         Ktt = kernel.gram(t)
         Kzt = kernel.cross_covariance(z, t)
@@ -333,6 +297,7 @@
             loc=jnp.atleast_1d(mean.squeeze()), scale=covariance
         )
 
+
 @dataclass
 class NaturalVariationalGaussian(AbstractVariationalGaussian):
     """The natural variational Gaussian family of probability distributions.
@@ -342,16 +307,16 @@
     exponential family, q(u) = exp(θᵀ T(u) - a(θ)), gives rise to the natural parameterisation θ = (θ₁, θ₂) = (S⁻¹μ, -S⁻¹/2), to perform
     model inference, where T(u) = [u, uuᵀ] are the sufficient statistics.
     """
+
     natural_vector: Float[Array, "M 1"] = None
     natural_matrix: Float[Array, "M M"] = None
 
     def __post_init__(self):
         if self.natural_vector is None:
             self.natural_vector = jnp.zeros((self.num_inducing, 1))
-        
+
         if self.natural_matrix is None:
             self.natural_matrix = -0.5 * jnp.eye(self.num_inducing)
-
 
     def prior_kl(self) -> Float[Array, "1"]:
         """Compute the KL-divergence between our current variational approximation and the Gaussian process prior.
@@ -446,15 +411,7 @@
         Kzz = kernel.gram(z)
         Kzz += identity(m) * self.jitter
         Lz = Kzz.to_root()
-<<<<<<< HEAD
-        μz = mean_function(params["mean_function"], z)
-
-        def predict_fn(test_inputs: Float[Array, "N D"]) -> dx.MultivariateNormalTri:
-            # Unpack test inputs
-            t, n_test = test_inputs, test_inputs.shape[0]
-=======
         μz = mean_function(z)
->>>>>>> 74a33665
 
         # Unpack test inputs
         t, n_test = test_inputs, test_inputs.shape[0]
@@ -498,6 +455,7 @@
     sufficient statistics T(u) = [u, uuᵀ]. The expectation parameters are given by η = ∫ T(u) q(u) du. This gives a parameterisation,
     η = (η₁, η₁) = (μ, S + uuᵀ) to perform model inference over.
     """
+
     expectation_vector: Float[Array, "M 1"] = None
     expectation_matrix: Float[Array, "M M"] = None
 
@@ -507,7 +465,6 @@
         if self.expectation_matrix is None:
             self.expectation_matrix = jnp.eye(self.num_inducing)
 
-
     def prior_kl(self) -> Float[Array, "1"]:
         """Compute the KL-divergence between our current variational approximation and the Gaussian process prior.
 
@@ -586,18 +543,10 @@
         Kzz = kernel.gram(z)
         Kzz += identity(m) * self.jitter
         Lz = Kzz.to_root()
-<<<<<<< HEAD
-        μz = mean_function(params["mean_function"], z)
-
-        def predict_fn(test_inputs: Float[Array, "N D"]) -> GaussianDistribution:
-            # Unpack test inputs
-            t, n_test = test_inputs, test_inputs.shape[0]
-=======
         μz = mean_function(z)
 
         # Unpack test inputs
         t, n_test = test_inputs, test_inputs.shape[0]
->>>>>>> 74a33665
 
         Ktt = kernel.gram(t)
         Kzt = kernel.cross_covariance(z, t)
@@ -627,6 +576,7 @@
             loc=jnp.atleast_1d(mean.squeeze()), scale=covariance
         )
 
+
 @dataclass
 class CollapsedVariationalGaussian(AbstractVariationalGaussian):
     """Collapsed variational Gaussian family of probability distributions.
@@ -637,7 +587,9 @@
         if not isinstance(self.posterior.likelihood, Gaussian):
             raise TypeError("Likelihood must be Gaussian.")
 
-    def predict(self, test_inputs: Float[Array, "N D"], train_data: Dataset) -> GaussianDistribution:
+    def predict(
+        self, test_inputs: Float[Array, "N D"], train_data: Dataset
+    ) -> GaussianDistribution:
         """Compute the predictive distribution of the GP at the test inputs.
 
         Args:
@@ -646,17 +598,9 @@
         Returns:
             GaussianDistribution: The predictive distribution of the collapsed variational Gaussian process at the test inputs t.
         """
-<<<<<<< HEAD
-        jitter = get_global_config()["jitter"]
-
-        def predict_fn(test_inputs: Float[Array, "N D"]) -> GaussianDistribution:
-            # Unpack test inputs
-            t, n_test = test_inputs, test_inputs.shape[0]
-=======
 
         # Unpack test inputs
         t, n_test = test_inputs, test_inputs.shape[0]
->>>>>>> 74a33665
 
         # Unpack training data
         x, y = train_data.X, train_data.y
@@ -683,12 +627,8 @@
         # A = Lz⁻¹ Kzt / σ
         A = Lz_inv_Kzx / jnp.sqrt(noise)
 
-<<<<<<< HEAD
-            L = jnp.linalg.cholesky(jnp.eye(m) + AAT)
-=======
         # AAᵀ
         AAT = jnp.matmul(A, A.T)
->>>>>>> 74a33665
 
         # LLᵀ = I + AAᵀ
         L = jnp.linalg.cholesky(jnp.eye(m) + AAT)
@@ -697,9 +637,7 @@
         diff = y - μx
 
         # Lz⁻¹ Kzx (y - μx)
-        Lz_inv_Kzx_diff = jsp.linalg.cho_solve(
-            (L, True), jnp.matmul(Lz_inv_Kzx, diff)
-        )
+        Lz_inv_Kzx_diff = jsp.linalg.cho_solve((L, True), jnp.matmul(Lz_inv_Kzx, diff))
 
         # Kzz⁻¹ Kzx (y - μx)
         Kzz_inv_Kzx_diff = Lz.T.solve(Lz_inv_Kzx_diff)
