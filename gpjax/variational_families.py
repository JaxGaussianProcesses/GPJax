# Copyright 2022 The GPJax Contributors. All Rights Reserved.
#
# Licensed under the Apache License, Version 2.0 (the "License");
# you may not use this file except in compliance with the License.
# You may obtain a copy of the License at
#
#     http://www.apache.org/licenses/LICENSE-2.0
#
# Unless required by applicable law or agreed to in writing, software
# distributed under the License is distributed on an "AS IS" BASIS,
# WITHOUT WARRANTIES OR CONDITIONS OF ANY KIND, either express or implied.
# See the License for the specific language governing permissions and
# limitations under the License.
# ==============================================================================

import abc
from typing import Any, Callable, Dict, Optional

import jax.numpy as jnp
import jax.scipy as jsp
import numpyro.distributions as npd
from chex import dataclass
from jaxtyping import Array, Float

from .config import get_defaults
from .covariance_operator import I
from .gps import Prior
from .likelihoods import AbstractLikelihood, Gaussian
from .types import Dataset, PRNGKeyType
from .utils import concat_dictionaries

DEFAULT_JITTER = get_defaults()["jitter"]


@dataclass
class AbstractVariationalFamily:
    """Abstract base class used to represent families of distributions that can be used within variational inference."""

    def __call__(self, *args: Any, **kwargs: Any) -> npd.Distribution:
        """For a given set of parameters, compute the latent function's prediction under the variational approximation.

        Args:
            *args (Any): Arguments of the variational family's `predict` method.
            **kwargs (Any): Keyword arguments of the variational family's `predict` method.

        Returns:
            Any: The output of the variational family's `predict` method.
        """
        return self.predict(*args, **kwargs)

    @abc.abstractmethod
    def _initialise_params(self, key: PRNGKeyType) -> Dict:
        """The parameters of the distribution. For example, the multivariate Gaussian would return a mean vector and covariance matrix.

        Args:
            key (PRNGKeyType): The PRNG key used to initialise the parameters.

        Returns:
            Dict: The parameters of the distribution.
        """
        raise NotImplementedError

    @abc.abstractmethod
    def predict(self, *args: Any, **kwargs: Any) -> npd.Distribution:
        """Predict the GP's output given the input.

        Args:
            *args (Any): Arguments of the variational family's `predict` method.
            **kwargs (Any): Keyword arguments of the variational family's `predict` method.

        Returns:
            Any: The output of the variational family's `predict` method.
        """
        raise NotImplementedError


@dataclass
class AbstractVariationalGaussian(AbstractVariationalFamily):
    """The variational Gaussian family of probability distributions."""

    prior: Prior
    inducing_inputs: Float[Array, "N D"]
    name: str = "Gaussian"
    jitter: Optional[float] = DEFAULT_JITTER

    def __post_init__(self):
        """Initialise the variational Gaussian distribution."""
        self.num_inducing = self.inducing_inputs.shape[0]


@dataclass
class VariationalGaussian(AbstractVariationalGaussian):
    """The variational Gaussian family of probability distributions.

    The variational family is q(f(·)) = ∫ p(f(·)|u) q(u) du, where u = f(z) are the function values at the inducing inputs z
    and the distribution over the inducing inputs is q(u) = N(μ, S). We parameterise this over μ and sqrt with S = sqrt sqrtᵀ.

    """

    def _initialise_params(self, key: PRNGKeyType) -> Dict:
        """Return the variational mean vector, variational root covariance matrix, and inducing input vector that parameterise the variational Gaussian distribution.

        Args:
            key (PRNGKeyType): The PRNG key used to initialise the parameters.

        Returns:
            Dict: The parameters of the distribution.
        """
        m = self.num_inducing

        return concat_dictionaries(
            self.prior._initialise_params(key),
            {
                "variational_family": {
                    "inducing_inputs": self.inducing_inputs,
                    "moments": {
                        "variational_mean": jnp.zeros((m, 1)),
                        "variational_root_covariance": jnp.eye(m),
                    },
                }
            },
        )

    def prior_kl(self, params: Dict) -> Float[Array, "1"]:
        """Compute the KL-divergence between our variational approximation and the Gaussian process prior.

        For this variational family, we have KL[q(f(·))||p(·)] = KL[q(u)||p(u)] = KL[ N(μ, S) || N(μz, Kzz) ],
        where u = f(z) and z are the inducing inputs.

        Args:
            params (Dict): The parameters at which our variational distribution and GP prior are to be evaluated.

        Returns:
             Float[Array, "1"]: The KL-divergence between our variational approximation and the GP prior.
        """
        gram = self.prior.kernel.gram
        mu = params["variational_family"]["moments"]["variational_mean"]
        sqrt = params["variational_family"]["moments"]["variational_root_covariance"]
        m = self.num_inducing
        z = params["variational_family"]["inducing_inputs"]
        μz = self.prior.mean_function(z, params["mean_function"])
        Kzz = gram(self.prior.kernel, z, params["kernel"])
        Kzz += I(m) * self.jitter
        Lz = Kzz.triangular_lower()

        qu = npd.MultivariateNormal(jnp.atleast_1d(mu.squeeze()), scale_tril=sqrt)
        pu = npd.MultivariateNormal(jnp.atleast_1d(μz.squeeze()), scale_tril=Lz)
        return kld_dense_dense(qu, pu)

    def predict(
        self, params: Dict
    ) -> Callable[[Float[Array, "N D"]], npd.Distribution]:
        """Compute the predictive distribution of the GP at the test inputs t.

        This is the integral q(f(t)) = ∫ p(f(t)|u) q(u) du, which can be computed in closed form as:

            N[f(t); μt + Ktz Kzz⁻¹ (μ - μz),  Ktt - Ktz Kzz⁻¹ Kzt + Ktz Kzz⁻¹ S Kzz⁻¹ Kzt ].

        Args:
            params (Dict): The set of parameters that are to be used to parameterise our variational approximation and GP.

        Returns:
            Callable[[Float[Array, "N D"]], npd.Distribution]: A function that accepts a set of test points and will return the predictive distribution at those points.
        """
        mu = params["variational_family"]["moments"]["variational_mean"]
        sqrt = params["variational_family"]["moments"]["variational_root_covariance"]
        z = params["variational_family"]["inducing_inputs"]
        m = self.num_inducing

        gram, cross_covariance = (
            self.prior.kernel.gram,
            self.prior.kernel.cross_covariance,
        )

        Kzz = gram(self.prior.kernel, z, params["kernel"])
        Kzz += I(m) * self.jitter
        Lz = Kzz.triangular_lower()
        μz = self.prior.mean_function(z, params["mean_function"])

        def predict_fn(test_inputs: Float[Array, "N D"]) -> npd.Distribution:
            t = test_inputs
            n_test = t.shape[0]
            Ktt = gram(self.prior.kernel, t, params["kernel"])
            Kzt = cross_covariance(self.prior.kernel, z, t, params["kernel"])
            μt = self.prior.mean_function(t, params["mean_function"])

            # Lz⁻¹ Kzt
            Lz_inv_Kzt = jsp.linalg.solve_triangular(Lz, Kzt, lower=True)

            # Kzz⁻¹ Kzt
            Kzz_inv_Kzt = jsp.linalg.solve_triangular(Lz.T, Lz_inv_Kzt, lower=False)

            # Ktz Kzz⁻¹ sqrt
            Ktz_Kzz_inv_sqrt = jnp.matmul(Kzz_inv_Kzt.T, sqrt)

            # μt + Ktz Kzz⁻¹ (μ - μz)
            mean = μt + jnp.matmul(Kzz_inv_Kzt.T, mu - μz)

            # Ktt  -  Ktz Kzz⁻¹ Kzt  +  Ktz Kzz⁻¹ S Kzz⁻¹ Kzt  [recall S = sqrt sqrtᵀ]
            covariance = (
                Ktt
                - jnp.matmul(Lz_inv_Kzt.T, Lz_inv_Kzt)
                + jnp.matmul(Ktz_Kzz_inv_sqrt, Ktz_Kzz_inv_sqrt.T)
            )
            covariance += I(n_test) * self.jitter

<<<<<<< HEAD
            return npd.MultivariateNormal(jnp.atleast_1d(mean.squeeze()), covariance)
=======
            return dx.MultivariateNormalFullCovariance(
                jnp.atleast_1d(mean.squeeze()), covariance.to_dense()
            )
>>>>>>> c45fad9b

        return predict_fn


@dataclass
class WhitenedVariationalGaussian(VariationalGaussian):
    """The whitened variational Gaussian family of probability distributions.

    The variational family is q(f(·)) = ∫ p(f(·)|u) q(u) du, where u = f(z) are the function values at the inducing inputs z
    and the distribution over the inducing inputs is q(u) = N(Lz μ + mz, Lz S Lzᵀ). We parameterise this over μ and sqrt with S = sqrt sqrtᵀ.

    """

    name: str = "Whitened variational Gaussian"

    def prior_kl(self, params: Dict) -> Float[Array, "1"]:
        """Compute the KL-divergence between our variational approximation and the Gaussian process prior.

        For this variational family, we have KL[q(f(·))||p(·)] = KL[q(u)||p(u)] = KL[N(μ, S)||N(0, I)].

        Args:
            params (Dict): The parameters at which our variational distribution and GP prior are to be evaluated.

        Returns:
            Float[Array, "1"]: The KL-divergence between our variational approximation and the GP prior.
        """
        mu = params["variational_family"]["moments"]["variational_mean"]
        sqrt = params["variational_family"]["moments"]["variational_root_covariance"]

        qu = npd.MultivariateNormal(jnp.atleast_1d(mu.squeeze()), scale_tril=sqrt)
        return kld_dense_white(qu)

    def predict(
        self, params: Dict
    ) -> Callable[[Float[Array, "N D"]], npd.Distribution]:
        """Compute the predictive distribution of the GP at the test inputs t.

        This is the integral q(f(t)) = ∫ p(f(t)|u) q(u) du, which can be computed in closed form as

            N[f(t); μt  +  Ktz Lz⁻ᵀ μ,  Ktt  -  Ktz Kzz⁻¹ Kzt  +  Ktz Lz⁻ᵀ S Lz⁻¹ Kzt].

        Args:
            params (Dict): The set of parameters that are to be used to parameterise our variational approximation and GP.

        Returns:
            Callable[[Float[Array, "N D"]], npd.Distribution]: A function that accepts a set of test points and will return the predictive distribution at those points.
        """
        mu = params["variational_family"]["moments"]["variational_mean"]
        sqrt = params["variational_family"]["moments"]["variational_root_covariance"]
        z = params["variational_family"]["inducing_inputs"]
        m = self.num_inducing

        gram, cross_covariance = (
            self.prior.kernel.gram,
            self.prior.kernel.cross_covariance,
        )

        Kzz = gram(self.prior.kernel, z, params["kernel"])
        Kzz += I(m) * self.jitter
        Lz = Kzz.triangular_lower()

        def predict_fn(test_inputs: Float[Array, "N D"]) -> npd.Distribution:
            t = test_inputs
            n_test = t.shape[0]
            Ktt = gram(self.prior.kernel, t, params["kernel"])
            Kzt = cross_covariance(self.prior.kernel, z, t, params["kernel"])
            μt = self.prior.mean_function(t, params["mean_function"])

            # Lz⁻¹ Kzt
            Lz_inv_Kzt = jsp.linalg.solve_triangular(Lz, Kzt, lower=True)

            # Ktz Lz⁻ᵀ sqrt
            Ktz_Lz_invT_sqrt = jnp.matmul(Lz_inv_Kzt.T, sqrt)

            # μt  +  Ktz Lz⁻ᵀ μ
            mean = μt + jnp.matmul(Lz_inv_Kzt.T, mu)

            # Ktt  -  Ktz Kzz⁻¹ Kzt  +  Ktz Lz⁻ᵀ S Lz⁻¹ Kzt  [recall S = sqrt sqrtᵀ]
            covariance = (
                Ktt
                - jnp.matmul(Lz_inv_Kzt.T, Lz_inv_Kzt)
                + jnp.matmul(Ktz_Lz_invT_sqrt, Ktz_Lz_invT_sqrt.T)
            )
            covariance += I(n_test) * self.jitter

<<<<<<< HEAD
            return npd.MultivariateNormal(jnp.atleast_1d(mean.squeeze()), covariance)
=======
            return dx.MultivariateNormalFullCovariance(
                jnp.atleast_1d(mean.squeeze()), covariance.to_dense()
            )
>>>>>>> c45fad9b

        return predict_fn


@dataclass
class NaturalVariationalGaussian(AbstractVariationalGaussian):
    """The natural variational Gaussian family of probability distributions.

    The variational family is q(f(·)) = ∫ p(f(·)|u) q(u) du, where u = f(z) are the function values at the inducing inputs z
    and the distribution over the inducing inputs is q(u) = N(μ, S). Expressing the variational distribution, in the form of the
    exponential family, q(u) = exp(θᵀ T(u) - a(θ)), gives rise to the natural paramerisation θ = (θ₁, θ₂) = (S⁻¹μ, -S⁻¹/2), to perform
    model inference, where T(u) = [u, uuᵀ] are the sufficient statistics.

    """

    name: str = "Natural Gaussian"

    def _initialise_params(self, key: PRNGKeyType) -> Dict:
        """Return the natural vector and matrix, inducing inputs, and hyperparameters that parameterise the natural Gaussian distribution."""

        m = self.num_inducing

        return concat_dictionaries(
            self.prior._initialise_params(key),
            {
                "variational_family": {
                    "inducing_inputs": self.inducing_inputs,
                    "moments": {
                        "natural_vector": jnp.zeros((m, 1)),
                        "natural_matrix": -0.5 * jnp.eye(m),
                    },
                }
            },
        )

    def prior_kl(self, params: Dict) -> Float[Array, "1"]:
        """Compute the KL-divergence between our current variational approximation and the Gaussian process prior.

        For this variational family, we have KL[q(f(·))||p(·)] = KL[q(u)||p(u)] = KL[N(μ, S)||N(mz, Kzz)],

        with μ and S computed from the natural paramerisation θ = (S⁻¹μ, -S⁻¹/2).

        Args:
            params (Dict): The parameters at which our variational distribution and GP prior are to be evaluated.

        Returns:
            Float[Array, "1"]: The KL-divergence between our variational approximation and the GP prior.
        """
        natural_vector = params["variational_family"]["moments"]["natural_vector"]
        natural_matrix = params["variational_family"]["moments"]["natural_matrix"]
        z = params["variational_family"]["inducing_inputs"]
        m = self.num_inducing
        gram = self.prior.kernel.gram

        # S⁻¹ = -2θ₂
        S_inv = -2 * natural_matrix
        S_inv += jnp.eye(m) * self.jitter

        # Compute L⁻¹, where LLᵀ = S, via a trick found in the NumPyro source code and https://nbviewer.org/gist/fehiepsi/5ef8e09e61604f10607380467eb82006#Precision-to-scale_tril:
        sqrt_inv = jnp.swapaxes(
            jnp.linalg.cholesky(S_inv[..., ::-1, ::-1])[..., ::-1, ::-1], -2, -1
        )

        # L = (L⁻¹)⁻¹I
        sqrt = jsp.linalg.solve_triangular(sqrt_inv, jnp.eye(m), lower=True)

        # S = LLᵀ:
        S = jnp.matmul(sqrt, sqrt.T)

        # μ = Sθ₁
        mu = jnp.matmul(S, natural_vector)

        μz = self.prior.mean_function(z, params["mean_function"])
        Kzz = gram(self.prior.kernel, z, params["kernel"])
        Kzz += I(m) * self.jitter
        Lz = Kzz.triangular_lower()

        qu = npd.MultivariateNormal(jnp.atleast_1d(mu.squeeze()), scale_tril=sqrt)
        pu = npd.MultivariateNormal(jnp.atleast_1d(μz.squeeze()), scale_tril=Lz)

        return kld_dense_dense(qu, pu)

    def predict(
        self, params: Dict
    ) -> Callable[[Float[Array, "N D"]], npd.Distribution]:
        """Compute the predictive distribution of the GP at the test inputs t.

        This is the integral q(f(t)) = ∫ p(f(t)|u) q(u) du, which can be computed in closed form as

             N[f(t); μt + Ktz Kzz⁻¹ (μ - μz),  Ktt - Ktz Kzz⁻¹ Kzt + Ktz Kzz⁻¹ S Kzz⁻¹ Kzt ],

        with μ and S computed from the natural paramerisation θ = (S⁻¹μ, -S⁻¹/2).

        Args:
            params (Dict): The set of parameters that are to be used to parameterise our variational approximation and GP.

        Returns:
            Callable[[Float[Array, "N D"]], npd.Distribution]: A function that accepts a set of test points and will return the predictive distribution at those points.
        """
        natural_vector = params["variational_family"]["moments"]["natural_vector"]
        natural_matrix = params["variational_family"]["moments"]["natural_matrix"]
        z = params["variational_family"]["inducing_inputs"]
        m = self.num_inducing

        gram, cross_covariance = (
            self.prior.kernel.gram,
            self.prior.kernel.cross_covariance,
        )

        # S⁻¹ = -2θ₂
        S_inv = -2 * natural_matrix
        S_inv += jnp.eye(m) * self.jitter

        # Compute L⁻¹, where LLᵀ = S, via a trick found in the NumPyro source code and https://nbviewer.org/gist/fehiepsi/5ef8e09e61604f10607380467eb82006#Precision-to-scale_tril:
        sqrt_inv = jnp.swapaxes(
            jnp.linalg.cholesky(S_inv[..., ::-1, ::-1])[..., ::-1, ::-1], -2, -1
        )

        # L = (L⁻¹)⁻¹I
        sqrt = jsp.linalg.solve_triangular(sqrt_inv, jnp.eye(m), lower=True)

        # S = LLᵀ:
        S = jnp.matmul(sqrt, sqrt.T)

        # μ = Sθ₁
        mu = jnp.matmul(S, natural_vector)

        Kzz = gram(self.prior.kernel, z, params["kernel"])
        Kzz += I(m) * self.jitter
        Lz = Kzz.triangular_lower()
        μz = self.prior.mean_function(z, params["mean_function"])

        def predict_fn(test_inputs: Float[Array, "N D"]) -> npd.Distribution:
            t = test_inputs
            n_test = t.shape[0]
            Ktt = gram(self.prior.kernel, t, params["kernel"])
            Kzt = cross_covariance(self.prior.kernel, z, t, params["kernel"])
            μt = self.prior.mean_function(t, params["mean_function"])

            # Lz⁻¹ Kzt
            Lz_inv_Kzt = jsp.linalg.solve_triangular(Lz, Kzt, lower=True)

            # Kzz⁻¹ Kzt
            Kzz_inv_Kzt = jsp.linalg.solve_triangular(Lz.T, Lz_inv_Kzt, lower=False)

            # Ktz Kzz⁻¹ L
            Ktz_Kzz_inv_L = jnp.matmul(Kzz_inv_Kzt.T, sqrt)

            # μt  +  Ktz Kzz⁻¹ (μ  -  μz)
            mean = μt + jnp.matmul(Kzz_inv_Kzt.T, mu - μz)

            # Ktt  -  Ktz Kzz⁻¹ Kzt  +  Ktz Kzz⁻¹ S Kzz⁻¹ Kzt  [recall S = LLᵀ]
            covariance = (
                Ktt
                - jnp.matmul(Lz_inv_Kzt.T, Lz_inv_Kzt)
                + jnp.matmul(Ktz_Kzz_inv_L, Ktz_Kzz_inv_L.T)
            )
            covariance += I(n_test) * self.jitter

<<<<<<< HEAD
            return npd.MultivariateNormal(jnp.atleast_1d(mean.squeeze()), covariance)
=======
            return dx.MultivariateNormalFullCovariance(
                jnp.atleast_1d(mean.squeeze()), covariance.to_dense()
            )
>>>>>>> c45fad9b

        return predict_fn


@dataclass
class ExpectationVariationalGaussian(AbstractVariationalGaussian):
    """The natural variational Gaussian family of probability distributions.

    The variational family is q(f(·)) = ∫ p(f(·)|u) q(u) du, where u = f(z) are the function values at the inducing inputs z
    and the distribution over the inducing inputs is q(u) = N(μ, S). Expressing the variational distribution, in the form of the
    exponential family, q(u) = exp(θᵀ T(u) - a(θ)), gives rise to the natural paramerisation θ = (θ₁, θ₂) = (S⁻¹μ, -S⁻¹/2) and
    sufficient stastics T(u) = [u, uuᵀ]. The expectation parameters are given by η = ∫ T(u) q(u) du. This gives a parameterisation,
    η = (η₁, η₁) = (μ, S + uuᵀ) to perform model inference over.
    """

    name: str = "Expectation Gaussian"

    def _initialise_params(self, key: PRNGKeyType) -> Dict:
        """Return the expectation vector and matrix, inducing inputs, and hyperparameters that parameterise the expectation Gaussian distribution."""

        self.num_inducing = self.inducing_inputs.shape[0]

        m = self.num_inducing

        return concat_dictionaries(
            self.prior._initialise_params(key),
            {
                "variational_family": {
                    "inducing_inputs": self.inducing_inputs,
                    "moments": {
                        "expectation_vector": jnp.zeros((m, 1)),
                        "expectation_matrix": jnp.eye(m),
                    },
                }
            },
        )

    def prior_kl(self, params: Dict) -> Float[Array, "1"]:
        """Compute the KL-divergence between our current variational approximation and the Gaussian process prior.

        For this variational family, we have KL[q(f(·))||p(·)] = KL[q(u)||p(u)] = KL[N(μ, S)||N(mz, Kzz)],

        with μ and S computed from the expectation paramerisation η = (μ, S + uuᵀ).

        Args:
            params (Dict): The parameters at which our variational distribution and GP prior are to be evaluated.

        Returns:
            Float[Array, "1"]: The KL-divergence between our variational approximation and the GP prior.
        """
        expectation_vector = params["variational_family"]["moments"][
            "expectation_vector"
        ]
        expectation_matrix = params["variational_family"]["moments"][
            "expectation_matrix"
        ]
        z = params["variational_family"]["inducing_inputs"]
        m = self.num_inducing
        gram = self.prior.kernel.gram

        # μ = η₁
        mu = expectation_vector

        # S = η₂ - η₁ η₁ᵀ
        S = expectation_matrix - jnp.outer(mu, mu)
        S += jnp.eye(m) * self.jitter

        # S = sqrt sqrtᵀ
        sqrt = jnp.linalg.cholesky(S)

        μz = self.prior.mean_function(z, params["mean_function"])
        Kzz = gram(self.prior.kernel, z, params["kernel"])
        Kzz += I(m) * self.jitter
        Lz = Kzz.triangular_lower()

        qu = npd.MultivariateNormal(jnp.atleast_1d(mu.squeeze()), scale_tril=sqrt)
        pu = npd.MultivariateNormal(jnp.atleast_1d(μz.squeeze()), scale_tril=Lz)

        return kld_dense_dense(qu, pu)

    def predict(
        self, params: Dict
    ) -> Callable[[Float[Array, "N D"]], npd.Distribution]:
        """Compute the predictive distribution of the GP at the test inputs t.

        This is the integral q(f(t)) = ∫ p(f(t)|u) q(u) du, which can be computed in closed form as

             N[f(t); μt + Ktz Kzz⁻¹ (μ - μz),  Ktt - Ktz Kzz⁻¹ Kzt + Ktz Kzz⁻¹ S Kzz⁻¹ Kzt ],

        with μ and S computed from the expectation paramerisation η = (μ, S + uuᵀ).

        Args:
            params (Dict): The set of parameters that are to be used to parameterise our variational approximation and GP.

        Returns:
            Callable[[Float[Array, "N D"]], npd.Distribution]: A function that accepts a set of test points and will return the predictive distribution at those points.
        """
        expectation_vector = params["variational_family"]["moments"][
            "expectation_vector"
        ]
        expectation_matrix = params["variational_family"]["moments"][
            "expectation_matrix"
        ]
        z = params["variational_family"]["inducing_inputs"]
        m = self.num_inducing

        gram, cross_covariance = (
            self.prior.kernel.gram,
            self.prior.kernel.cross_covariance,
        )

        # μ = η₁
        mu = expectation_vector

        # S = η₂ - η₁ η₁ᵀ
        S = expectation_matrix - jnp.matmul(mu, mu.T)
        S += jnp.eye(m) * self.jitter

        # S = sqrt sqrtᵀ
        sqrt = jnp.linalg.cholesky(S)

        Kzz = gram(self.prior.kernel, z, params["kernel"])
        Kzz += I(m) * self.jitter
        Lz = Kzz.triangular_lower()
        μz = self.prior.mean_function(z, params["mean_function"])

        def predict_fn(test_inputs: Float[Array, "N D"]) -> npd.Distribution:
            t = test_inputs
            n_test = t.shape[0]
            Ktt = gram(self.prior.kernel, t, params["kernel"])
            Kzt = cross_covariance(self.prior.kernel, z, t, params["kernel"])
            μt = self.prior.mean_function(t, params["mean_function"])

            # Lz⁻¹ Kzt
            Lz_inv_Kzt = jsp.linalg.solve_triangular(Lz, Kzt, lower=True)

            # Kzz⁻¹ Kzt
            Kzz_inv_Kzt = jsp.linalg.solve_triangular(Lz.T, Lz_inv_Kzt, lower=False)

            # Ktz Kzz⁻¹ sqrt
            Ktz_Kzz_inv_sqrt = jnp.matmul(Kzz_inv_Kzt.T, sqrt)

            # μt  +  Ktz Kzz⁻¹ (μ  -  μz)
            mean = μt + jnp.matmul(Kzz_inv_Kzt.T, mu - μz)

            # Ktt  -  Ktz Kzz⁻¹ Kzt  +  Ktz Kzz⁻¹ S Kzz⁻¹ Kzt  [recall S = sqrt sqrtᵀ]
            covariance = (
                Ktt
                - jnp.matmul(Lz_inv_Kzt.T, Lz_inv_Kzt)
                + jnp.matmul(Ktz_Kzz_inv_sqrt, Ktz_Kzz_inv_sqrt.T)
            )
            covariance += I(n_test) * self.jitter

<<<<<<< HEAD
            return npd.MultivariateNormal(jnp.atleast_1d(mean.squeeze()), covariance)
=======
            return dx.MultivariateNormalFullCovariance(
                jnp.atleast_1d(mean.squeeze()), covariance.to_dense()
            )
>>>>>>> c45fad9b

        return predict_fn


@dataclass
class CollapsedVariationalGaussian(AbstractVariationalFamily):
    """Collapsed variational Gaussian family of probability distributions.
    The key reference is Titsias, (2009) - Variational Learning of Inducing Variables in Sparse Gaussian Processes."""

    prior: Prior
    likelihood: AbstractLikelihood
    inducing_inputs: Float[Array, "M D"]
    name: str = "Collapsed variational Gaussian"
    diag: Optional[bool] = False
    jitter: Optional[float] = DEFAULT_JITTER

    def __post_init__(self):
        """Initialise the variational Gaussian distribution."""
        self.num_inducing = self.inducing_inputs.shape[0]

        if not isinstance(self.likelihood, Gaussian):
            raise TypeError("Likelihood must be Gaussian.")

    def _initialise_params(self, key: PRNGKeyType) -> Dict:
        """Return the variational mean vector, variational root covariance matrix, and inducing input vector that parameterise the variational Gaussian distribution."""
        return concat_dictionaries(
            self.prior._initialise_params(key),
            {
                "variational_family": {"inducing_inputs": self.inducing_inputs},
                "likelihood": {
                    "obs_noise": self.likelihood._initialise_params(key)["obs_noise"]
                },
            },
        )

    def predict(
        self, train_data: Dataset, params: Dict
    ) -> Callable[[Float[Array, "N D"]], npd.Distribution]:
        """Compute the predictive distribution of the GP at the test inputs.
        Args:
            params (Dict): The set of parameters that are to be used to parameterise our variational approximation and GP.
        Returns:
            Callable[[Float[Array, "N D"]], npd.Distribution]: A function that accepts a set of test points and will return the predictive distribution at those points.
        """
        x, y = train_data.X, train_data.y

        gram, cross_covariance = (
            self.prior.kernel.gram,
            self.prior.kernel.cross_covariance,
        )

        noise = params["likelihood"]["obs_noise"]
        z = params["variational_family"]["inducing_inputs"]
        m = self.num_inducing

        Kzx = cross_covariance(self.prior.kernel, z, x, params["kernel"])
        Kzz = gram(self.prior.kernel, z, params["kernel"])
        Kzz += I(m) * self.jitter

        # Lz Lzᵀ = Kzz
        Lz = Kzz.triangular_lower()

        # Lz⁻¹ Kzx
        Lz_inv_Kzx = jsp.linalg.solve_triangular(Lz, Kzx, lower=True)

        # A = Lz⁻¹ Kzt / σ
        A = Lz_inv_Kzx / jnp.sqrt(noise)

        # AAᵀ
        AAT = jnp.matmul(A, A.T)

        # LLᵀ = I + AAᵀ
        L = jnp.linalg.cholesky(jnp.eye(m) + AAT)

        μx = self.prior.mean_function(x, params["mean_function"])
        diff = y - μx

        # Lz⁻¹ Kzx (y - μx)
        Lz_inv_Kzx_diff = jsp.linalg.cho_solve((L, True), jnp.matmul(Lz_inv_Kzx, diff))

        # Kzz⁻¹ Kzx (y - μx)
        Kzz_inv_Kzx_diff = jsp.linalg.solve_triangular(
            Lz.T, Lz_inv_Kzx_diff, lower=False
        )

        def predict_fn(test_inputs: Float[Array, "N D"]) -> npd.Distribution:
            t = test_inputs
            n_test = t.shape[0]
            Ktt = gram(self.prior.kernel, t, params["kernel"])
            Kzt = cross_covariance(self.prior.kernel, z, t, params["kernel"])
            μt = self.prior.mean_function(t, params["mean_function"])

            # Lz⁻¹ Kzt
            Lz_inv_Kzt = jsp.linalg.solve_triangular(Lz, Kzt, lower=True)

            # L⁻¹ Lz⁻¹ Kzt
            L_inv_Lz_inv_Kzt = jsp.linalg.solve_triangular(L, Lz_inv_Kzt, lower=True)

            # μt + 1/σ² Ktz Kzz⁻¹ Kzx (y - μx)
            mean = μt + jnp.matmul(Kzt.T / noise, Kzz_inv_Kzx_diff)

            # Ktt  -  Ktz Kzz⁻¹ Kzt  +  Ktz Lz⁻¹ (I + AAᵀ)⁻¹ Lz⁻¹ Kzt
            covariance = (
                Ktt
                - jnp.matmul(Lz_inv_Kzt.T, Lz_inv_Kzt)
                + jnp.matmul(L_inv_Lz_inv_Kzt.T, L_inv_Lz_inv_Kzt)
            )
            covariance += I(n_test) * self.jitter

<<<<<<< HEAD
            return npd.MultivariateNormal(jnp.atleast_1d(mean.squeeze()), covariance)
=======
            return dx.MultivariateNormalFullCovariance(
                jnp.atleast_1d(mean.squeeze()), covariance.to_dense()
            )
>>>>>>> c45fad9b

        return predict_fn


# TODO: Abstract these out to a KL divergence that accepts a linear operator to facilate structured covarainces other than dense.
def kld_dense_dense(
    q: npd.MultivariateNormal, p: npd.MultivariateNormal
) -> Float[Array, "1"]:
    """Kullback-Leibler divergence KL[q(x)||p(x)] between two dense covariance Gaussian distributions
             q(x) = N(x; μq, Σq) and p(x) = N(x; μp, Σp).

    Args:
        q (npd.MultivariateNormal): A multivariate Gaussian distribution.
        p (npd.MultivariateNormal): A multivariate Gaussian distribution.

    Returns:
        Float[Array, "1"]: The KL divergence between the two distributions.
    """

    q_mu = q.loc
    q_sqrt = q.scale_tril
    n = q_mu.shape[-1]

    p_mu = p.loc
    p_sqrt = p.scale_tril

    diag = jnp.diag(q_sqrt)

    # Trace term tr(Σp⁻¹ Σq)
    trace = jnp.sum(jnp.square(jsp.linalg.solve_triangular(p_sqrt, q_sqrt, lower=True)))

    # Mahalanobis term: μqᵀ Σp⁻¹ μq
    alpha = jsp.linalg.solve_triangular(p_sqrt, p_mu - q_mu, lower=True)
    mahalanobis = jnp.sum(jnp.square(alpha))

    # log|Σq|
    logdet_qcov = jnp.sum(jnp.log(jnp.square(diag)))
    two_kl = mahalanobis - n - logdet_qcov + trace

    # log|Σp|
    log_det_pcov = jnp.sum(jnp.log(jnp.square(jnp.diag(p_sqrt))))
    two_kl += log_det_pcov

    return two_kl / 2.0


def kld_dense_white(q: npd.MultivariateNormal) -> Float[Array, "1"]:
    """Kullback-Leibler divergence KL[q(x)||p(x)] between a dense covariance Gaussian distribution
        q(x) = N(x; μq, Σq), and white indenity Gaussian p(x) = N(x; 0, I).

        This is useful for variational inference with a whitened variational family.

      Args:
        q (npd.MultivariateNormal): A multivariate Gaussian distribution.

    Returns:
        Float[Array, "1"]: The KL divergence between the two distributions.
    """

    q_mu = q.loc
    q_sqrt = q.scale_tril
    n = q_mu.shape[-1]

    diag = jnp.diag(q_sqrt)

    # Trace term tr(Σp⁻¹ Σq), and alpha for Mahalanobis term:
    alpha = q_mu
    trace = jnp.sum(jnp.square(q_sqrt))

    # Mahalanobis term: μqᵀ Σp⁻¹ μq
    mahalanobis = jnp.sum(jnp.square(alpha))

    # log|Σq| (no log|Σp| as this is just zero!)
    logdet_qcov = jnp.sum(jnp.log(jnp.square(diag)))
    two_kl = mahalanobis - n - logdet_qcov + trace

    return two_kl / 2.0


__all__ = [
    "AbstractVariationalFamily",
    "AbstractVariationalGaussian",
    "VariationalGaussian",
    "WhitenedVariationalGaussian",
    "NaturalVariationalGaussian",
    "ExpectationVariationalGaussian",
    "CollapsedVariationalGaussian",
]<|MERGE_RESOLUTION|>--- conflicted
+++ resolved
@@ -204,13 +204,9 @@
             )
             covariance += I(n_test) * self.jitter
 
-<<<<<<< HEAD
-            return npd.MultivariateNormal(jnp.atleast_1d(mean.squeeze()), covariance)
-=======
             return dx.MultivariateNormalFullCovariance(
                 jnp.atleast_1d(mean.squeeze()), covariance.to_dense()
             )
->>>>>>> c45fad9b
 
         return predict_fn
 
@@ -296,13 +292,9 @@
             )
             covariance += I(n_test) * self.jitter
 
-<<<<<<< HEAD
-            return npd.MultivariateNormal(jnp.atleast_1d(mean.squeeze()), covariance)
-=======
             return dx.MultivariateNormalFullCovariance(
                 jnp.atleast_1d(mean.squeeze()), covariance.to_dense()
             )
->>>>>>> c45fad9b
 
         return predict_fn
 
@@ -462,13 +454,9 @@
             )
             covariance += I(n_test) * self.jitter
 
-<<<<<<< HEAD
-            return npd.MultivariateNormal(jnp.atleast_1d(mean.squeeze()), covariance)
-=======
             return dx.MultivariateNormalFullCovariance(
                 jnp.atleast_1d(mean.squeeze()), covariance.to_dense()
             )
->>>>>>> c45fad9b
 
         return predict_fn
 
@@ -622,13 +610,9 @@
             )
             covariance += I(n_test) * self.jitter
 
-<<<<<<< HEAD
-            return npd.MultivariateNormal(jnp.atleast_1d(mean.squeeze()), covariance)
-=======
             return dx.MultivariateNormalFullCovariance(
                 jnp.atleast_1d(mean.squeeze()), covariance.to_dense()
             )
->>>>>>> c45fad9b
 
         return predict_fn
 
@@ -738,13 +722,9 @@
             )
             covariance += I(n_test) * self.jitter
 
-<<<<<<< HEAD
-            return npd.MultivariateNormal(jnp.atleast_1d(mean.squeeze()), covariance)
-=======
             return dx.MultivariateNormalFullCovariance(
                 jnp.atleast_1d(mean.squeeze()), covariance.to_dense()
             )
->>>>>>> c45fad9b
 
         return predict_fn
 
