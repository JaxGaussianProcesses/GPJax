# Copyright 2022 The GPJax Contributors. All Rights Reserved.
#
# Licensed under the Apache License, Version 2.0 (the "License");
# you may not use this file except in compliance with the License.
# You may obtain a copy of the License at
#
#     http://www.apache.org/licenses/LICENSE-2.0
#
# Unless required by applicable law or agreed to in writing, software
# distributed under the License is distributed on an "AS IS" BASIS,
# WITHOUT WARRANTIES OR CONDITIONS OF ANY KIND, either express or implied.
# See the License for the specific language governing permissions and
# limitations under the License.
# ==============================================================================

from beartype.typing import (
    Callable,
    Optional,
)
import jax.numpy as jnp
from jaxtyping import Float
import numpy as np

from gpjax.typing import Array

"""The number of Gauss-Hermite points to use for quadrature"""
DEFAULT_NUM_GAUSS_HERMITE_POINTS = 20


def gauss_hermite_quadrature(
    fun: Callable,
    mean: Float[Array, "N D"],
    sd: Float[Array, "N D"],
    deg: Optional[int] = DEFAULT_NUM_GAUSS_HERMITE_POINTS,
    *args,
    **kwargs,
) -> Float[Array, " N"]:
    """
    Compute Gaussian-Hermite quadrature for a given function. The quadrature
    points are adjusted through the supplied mean and variance arrays.

    Args:
        fun (Callable): The function for which quadrature should be applied to.
        mean (Float[Array, "N D"]): The mean of the Gaussian distribution that
            is used to shift quadrature points.
        sd (Float[Array, "N D"]): The standard deviation of the Gaussian
            distribution that is used to scale quadrature points.
        deg (int, optional): The number of quadrature points that are to be used.
            Defaults to 20.

    Returns
    -------
<<<<<<< HEAD
        Float[Array, " N"]: The evaluated integrals value.
=======
        Float[Array, "N"]: The evaluated integrals value.
>>>>>>> 21a12df8
    """
    gh_points, gh_weights = np.polynomial.hermite.hermgauss(deg)
    X = mean + jnp.sqrt(2.0) * sd * gh_points
    W = gh_weights / jnp.sqrt(jnp.pi)
    return jnp.sum(fun(X, *args, **kwargs) * W, axis=1)


__all__ = ["gauss_hermite_quadrature"]<|MERGE_RESOLUTION|>--- conflicted
+++ resolved
@@ -50,11 +50,7 @@
 
     Returns
     -------
-<<<<<<< HEAD
-        Float[Array, " N"]: The evaluated integrals value.
-=======
         Float[Array, "N"]: The evaluated integrals value.
->>>>>>> 21a12df8
     """
     gh_points, gh_weights = np.polynomial.hermite.hermgauss(deg)
     X = mean + jnp.sqrt(2.0) * sd * gh_points
