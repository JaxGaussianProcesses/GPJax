--- conflicted
+++ resolved
@@ -13,7 +13,6 @@
 # limitations under the License.
 # ==============================================================================
 
-<<<<<<< HEAD
 import pytest
 import jax.tree_util as jtu
 import jax.numpy as jnp
@@ -22,23 +21,11 @@
 from simple_pytree import static_field
 
 def test_abstract_operator() -> None:
-=======
-from dataclasses import dataclass
-
-import jax.numpy as jnp
-import jax.tree_util as jtu
-import pytest
-from simple_pytree import static_field
-
-from gpjax.linops.linear_operator import LinearOperator
-
->>>>>>> 0ec837c6
 
     # Test abstract linear operator raises an error.
     with pytest.raises(TypeError):
         LinearOperator()
 
-<<<<<<< HEAD
     # Test dataclass wrapped abstract linear operator raise an error.
     with pytest.raises(TypeError):
         dataclass(LinearOperator)()
@@ -46,10 +33,6 @@
     
 
 @pytest.mark.parametrize("test_dataclass", [True, False])
-=======
-
-@pytest.mark.parametrize("is_dataclass", [True, False])
->>>>>>> 0ec837c6
 @pytest.mark.parametrize("shape", [(1, 1), (2, 3), (4, 5, 6), [7, 8]])
 @pytest.mark.parametrize("dtype", [jnp.float32, jnp.float64])
 def test_instantiate_no_attributes(test_dataclass, shape, dtype) -> None:
@@ -99,15 +82,9 @@
     assert linop.shape == shape
     assert linop.dtype == dtype
     assert linop.ndim == len(shape)
-<<<<<<< HEAD
 
     # Check pytree.
     assert jtu.tree_leaves(linop) == [] # shape and dtype are static!
-=======
-    assert jtu.tree_leaves(linop) == []  # shape and dtype are static!
-
-    # if not is_dataclass:
->>>>>>> 0ec837c6
 
 
 @pytest.mark.parametrize("test_dataclass", [True, False])
@@ -171,10 +148,6 @@
     assert linop.shape == shape
     assert linop.dtype == dtype
     assert linop.ndim == len(shape)
-<<<<<<< HEAD
-=======
-    assert jtu.tree_leaves(linop) == [1, 3]  # b, shape, dtype are static!
->>>>>>> 0ec837c6
 
     # Check pytree.
     assert jtu.tree_leaves(linop) == [1, 3] # b, shape, dtype are static!