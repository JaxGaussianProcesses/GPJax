--- conflicted
+++ resolved
@@ -19,11 +19,8 @@
 import jax.random as jr
 import pytest
 from jax.config import config
-<<<<<<< HEAD
 import jax.tree_util as jtu
 from dataclasses import is_dataclass
-=======
->>>>>>> 0ec837c6
 
 # Enable Float64 for more stable matrix inversions.
 config.update("jax_enable_x64", True)
