--- conflicted
+++ resolved
@@ -30,14 +30,6 @@
 import jax.tree_util as jtu
 import pytest
 import tensorflow_probability.substrates.jax.distributions as tfd
-<<<<<<< HEAD
-=======
-
-from gpjax.base import (
-    load_tree,
-    save_tree,
-)
->>>>>>> 21a12df8
 
 # from gpjax.dataset import Dataset
 from gpjax.dataset import Dataset
@@ -53,11 +45,6 @@
 from gpjax.kernels import (
     RBF,
     AbstractKernel,
-<<<<<<< HEAD
-=======
-    Matern12,
-    Matern32,
->>>>>>> 21a12df8
     Matern52,
 )
 from gpjax.likelihoods import (
