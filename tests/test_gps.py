--- conflicted
+++ resolved
@@ -13,11 +13,6 @@
 # limitations under the License.
 # ==============================================================================
 
-<<<<<<< HEAD
-import typing as tp
-
-=======
->>>>>>> 74a33665
 import distrax as dx
 import jax
 import jax.numpy as jnp
@@ -25,18 +20,12 @@
 import pytest
 from jax.config import config
 
-from gpjax.gps import (
-    AbstractPosterior,
-    AbstractPrior,
-    ConjugatePosterior,
-    NonConjugatePosterior,
-    Prior,
-    construct_posterior,
-)
+from gpjax.dataset import Dataset
+from gpjax.gps import (AbstractPosterior, AbstractPrior, ConjugatePosterior,
+                       NonConjugatePosterior, Prior, construct_posterior)
 from gpjax.kernels import RBF
+from gpjax.likelihoods import Bernoulli, Gaussian
 from gpjax.mean_functions import Constant
-from gpjax.likelihoods import Bernoulli, Gaussian
-from gpjax.dataset import Dataset
 
 # Enable Float64 for more stable matrix inversions.
 config.update("jax_enable_x64", True)
@@ -116,7 +105,7 @@
     lik = likel(num_datapoints=num_datapoints)
     post = p * lik
     assert isinstance(post, NonConjugatePosterior)
-    assert (post.latent == jr.normal(post.key,(num_datapoints, 1))).all()
+    assert (post.latent == jr.normal(post.key, (num_datapoints, 1))).all()
 
     # Prediction
     x = jnp.linspace(-3.0, 3.0, num_datapoints).reshape(-1, 1)
@@ -127,7 +116,6 @@
     sigma = predictive_dist.covariance()
     assert mu.shape == (num_datapoints,)
     assert sigma.shape == (num_datapoints, num_datapoints)
-    
 
     # # Loss function
     # loss_fn = post.loss_function()
