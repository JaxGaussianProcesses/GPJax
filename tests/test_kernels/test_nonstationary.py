# Copyright 2022 The JaxGaussianProcesses Contributors. All Rights Reserved.
#
# Licensed under the Apache License, Version 2.0 (the "License");
# you may not use this file except in compliance with the License.
# You may obtain a copy of the License at
#
#     http://www.apache.org/licenses/LICENSE-2.0
#
# Unless required by applicable law or agreed to in writing, software
# distributed under the License is distributed on an "AS IS" BASIS,
# WITHOUT WARRANTIES OR CONDITIONS OF ANY KIND, either express or implied.
# See the License for the specific language governing permissions and
# limitations under the License.
# ==============================================================================

from itertools import permutations

import jax.numpy as jnp
import jax.random as jr
import jax.tree_util as jtu
import pytest
from jax.config import config
<<<<<<< HEAD
from gpjax.linops import LinearOperator, identity
=======
>>>>>>> 74a33665

from gpjax.kernels.base import AbstractKernel
from gpjax.kernels.nonstationary import Linear, Polynomial
from gpjax.linops import LinearOperator, identity

# Enable Float64 for more stable matrix inversions.
config.update("jax_enable_x64", True)
_initialise_key = jr.PRNGKey(123)
_jitter = 1e-6


@pytest.mark.parametrize(
    "kernel",
    [
        Linear(),
        Polynomial(),
    ],
)
@pytest.mark.parametrize("dim", [1, 2, 5])
@pytest.mark.parametrize("n", [1, 2, 10])
def test_gram(kernel: AbstractKernel, dim: int, n: int) -> None:
    # Gram constructor static method:
    kernel.gram

    # Inputs x:
    x = jnp.linspace(0.0, 1.0, n * dim).reshape(n, dim)

    # Test gram matrix:
    Kxx = kernel.gram(x)
    assert isinstance(Kxx, LinearOperator)
    assert Kxx.shape == (n, n)


@pytest.mark.parametrize(
    "kernel",
    [
        Linear(),
        Polynomial(),
    ],
)
@pytest.mark.parametrize("num_a", [1, 2, 5])
@pytest.mark.parametrize("num_b", [1, 2, 5])
@pytest.mark.parametrize("dim", [1, 2, 5])
def test_cross_covariance(
    kernel: AbstractKernel, num_a: int, num_b: int, dim: int
) -> None:
    # Inputs a, b:
    a = jnp.linspace(-1.0, 1.0, num_a * dim).reshape(num_a, dim)
    b = jnp.linspace(3.0, 4.0, num_b * dim).reshape(num_b, dim)

    # Test cross covariance, Kab:
    Kab = kernel.cross_covariance(a, b)
    assert isinstance(Kab, jnp.ndarray)
    assert Kab.shape == (num_a, num_b)


@pytest.mark.parametrize("kern", [Linear, Polynomial])
@pytest.mark.parametrize("dim", [1, 2, 5])
@pytest.mark.parametrize("shift", [0.0, 0.5, 2.0])
@pytest.mark.parametrize("sigma", [0.1, 0.2, 0.5])
@pytest.mark.parametrize("n", [1, 2, 5])
def test_pos_def(
    kern: AbstractKernel, dim: int, shift: float, sigma: float, n: int
) -> None:
    kern = kern(active_dims=list(range(dim)))
    # Gram constructor static method:
    kern.gram

    # Create inputs x:
    x = jr.uniform(_initialise_key, (n, dim))

    if isinstance(kern, Polynomial):
        kern = kern.replace(shift=shift, variance=sigma)
    else:
        kern = kern.replace(variance=sigma)

    # Test gram matrix eigenvalues are positive:
    Kxx = kern.gram(x)
    Kxx += identity(n) * _jitter
    eigen_values = jnp.linalg.eigvalsh(Kxx.to_dense())
    assert (eigen_values > 0.0).all()


# @pytest.mark.parametrize(
#     "kernel",
<<<<<<< HEAD
#         Linear,
#         Polynomial,
#     ],
# def test_dtype(kernel: AbstractKernel) -> None:
#     for v in params_list:
=======
#     [
#         Linear,
#         Polynomial,
#     ],
# )
# def test_dtype(kernel: AbstractKernel) -> None:
#     params_list = jtu.tree_leaves(kernel())
#     for v in params_list:
#         assert v.dtype == jnp.float64
>>>>>>> 74a33665


@pytest.mark.parametrize("degree", [1, 2, 3])
@pytest.mark.parametrize("dim", [1, 2, 5])
@pytest.mark.parametrize("variance", [0.1, 1.0, 2.0])
@pytest.mark.parametrize("shift", [1e-6, 0.1, 1.0])
@pytest.mark.parametrize("n", [1, 2, 5])
def test_polynomial(
    degree: int, dim: int, variance: float, shift: float, n: int
) -> None:
    # Define inputs
    x = jnp.linspace(0.0, 1.0, n * dim).reshape(n, dim)

    # Define kernel
    kern = Polynomial(degree=degree, active_dims=[i for i in range(dim)])

    # # Check name
<<<<<<< HEAD
=======
    # assert kern.name == f"Polynomial Degree: {degree}"
>>>>>>> 74a33665

    # Initialise parameters
    kern = kern.replace(shift=kern.shift * shift, variance=kern.variance * variance)

    # Compute gram matrix
    Kxx = kern.gram(x)

    # Check shapes
    assert Kxx.shape[0] == x.shape[0]
    assert Kxx.shape[0] == Kxx.shape[1]

    # Test positive definiteness
    Kxx += identity(n) * _jitter
    eigen_values = jnp.linalg.eigvalsh(Kxx.to_dense())
    assert (eigen_values > 0).all()


@pytest.mark.parametrize(
    "kernel",
    [Linear, Polynomial],
)
def test_active_dim(kernel: AbstractKernel) -> None:
    dim_list = [0, 1, 2, 3]
    perm_length = 2
    dim_pairs = list(permutations(dim_list, r=perm_length))
    n_dims = len(dim_list)

    # Generate random inputs
    x = jr.normal(_initialise_key, shape=(20, n_dims))

    for dp in dim_pairs:
        # Take slice of x
        slice = x[..., dp]

        # Define kernels
        ad_kern = kernel(active_dims=dp)
        manual_kern = kernel(active_dims=[i for i in range(perm_length)])

        # Compute gram matrices
        ad_Kxx = ad_kern.gram(x)
        manual_Kxx = manual_kern.gram(slice)

        # Test gram matrices are equal
        assert jnp.all(ad_Kxx.to_dense() == manual_Kxx.to_dense())<|MERGE_RESOLUTION|>--- conflicted
+++ resolved
@@ -20,10 +20,6 @@
 import jax.tree_util as jtu
 import pytest
 from jax.config import config
-<<<<<<< HEAD
-from gpjax.linops import LinearOperator, identity
-=======
->>>>>>> 74a33665
 
 from gpjax.kernels.base import AbstractKernel
 from gpjax.kernels.nonstationary import Linear, Polynomial
@@ -107,27 +103,6 @@
     assert (eigen_values > 0.0).all()
 
 
-# @pytest.mark.parametrize(
-#     "kernel",
-<<<<<<< HEAD
-#         Linear,
-#         Polynomial,
-#     ],
-# def test_dtype(kernel: AbstractKernel) -> None:
-#     for v in params_list:
-=======
-#     [
-#         Linear,
-#         Polynomial,
-#     ],
-# )
-# def test_dtype(kernel: AbstractKernel) -> None:
-#     params_list = jtu.tree_leaves(kernel())
-#     for v in params_list:
-#         assert v.dtype == jnp.float64
->>>>>>> 74a33665
-
-
 @pytest.mark.parametrize("degree", [1, 2, 3])
 @pytest.mark.parametrize("dim", [1, 2, 5])
 @pytest.mark.parametrize("variance", [0.1, 1.0, 2.0])
@@ -143,10 +118,7 @@
     kern = Polynomial(degree=degree, active_dims=[i for i in range(dim)])
 
     # # Check name
-<<<<<<< HEAD
-=======
     # assert kern.name == f"Polynomial Degree: {degree}"
->>>>>>> 74a33665
 
     # Initialise parameters
     kern = kern.replace(shift=kern.shift * shift, variance=kern.variance * variance)
