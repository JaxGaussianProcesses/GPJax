--- conflicted
+++ resolved
@@ -1,13 +1,6 @@
 from typing import Tuple
 
-<<<<<<< HEAD
-from cola.ops.operators import Dense
-=======
-from cola.ops import (
-    Dense,
-    Diagonal,
-)
->>>>>>> 7ae0adf3
+from cola.ops import Dense
 import jax
 from jax import config
 import jax.numpy as jnp
@@ -75,39 +68,8 @@
 
 
 @pytest.mark.parametrize("kernel", [RBF, Matern12, Matern32, Matern52])
-<<<<<<< HEAD
 @pytest.mark.parametrize("num_basis_fns", [2, 10])
 @pytest.mark.parametrize("n_dims", [1, 3])
-=======
-@pytest.mark.parametrize("num_basis_fns", [2, 10, 20])
-@pytest.mark.parametrize("n_dims", [1, 2, 5])
-@pytest.mark.parametrize("n_data", [50, 100])
-def test_diagonal(kernel: AbstractKernel, num_basis_fns: int, n_dims: int, n_data: int):
-    key = jr.key(123)
-    x = jr.uniform(key, shape=(n_data, 1), minval=-3.0, maxval=3.0).reshape(-1, 1)
-    if n_dims > 1:
-        x = jnp.hstack([x] * n_dims)
-    base_kernel = kernel(active_dims=list(range(n_dims)))
-    approximate = RFF(base_kernel=base_kernel, num_basis_fns=num_basis_fns)
-
-    linop = approximate.diagonal(x)
-
-    # Check the return type
-    assert isinstance(linop, Diagonal)
-
-    Kxx = linop.diag + _jitter
-
-    # Check that the shape is correct
-    assert Kxx.shape == (n_data,)
-
-    # Check that the diagonal is positive
-    assert jnp.all(Kxx > 0)
-
-
-@pytest.mark.parametrize("kernel", [RBF, Matern12, Matern32, Matern52])
-@pytest.mark.parametrize("num_basis_fns", [2, 10, 20])
-@pytest.mark.parametrize("n_dims", [1, 2, 5])
->>>>>>> 7ae0adf3
 @pytest.mark.parametrize("n_datas", [(50, 100), (100, 50)])
 def test_cross_covariance(
     kernel: type[StationaryKernel],
