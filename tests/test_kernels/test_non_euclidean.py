# # Copyright 2022 The JaxGaussianProcesses Contributors. All Rights Reserved.
# #
# # Licensed under the Apache License, Version 2.0 (the "License");
# # you may not use this file except in compliance with the License.
# # You may obtain a copy of the License at
# #
# #     http://www.apache.org/licenses/LICENSE-2.0
# #
# # Unless required by applicable law or agreed to in writing, software
# # distributed under the License is distributed on an "AS IS" BASIS,
# # WITHOUT WARRANTIES OR CONDITIONS OF ANY KIND, either express or implied.
# # See the License for the specific language governing permissions and
# # limitations under the License.
# # ==============================================================================

import jax.numpy as jnp
import jax.random as jr
import networkx as nx
from jax.config import config
<<<<<<< HEAD
from jaxlinop import identity
=======
>>>>>>> 74a33665

from gpjax.kernels.non_euclidean import GraphKernel
from gpjax.linops import identity

# # Enable Float64 for more stable matrix inversions.
config.update("jax_enable_x64", True)



def test_graph_kernel():
    # Create a random graph, G, and verice labels, x,
    n_verticies = 20
    n_edges = 40
    G = nx.gnm_random_graph(n_verticies, n_edges, seed=123)
    x = jnp.arange(n_verticies).reshape(-1, 1)

    # Compute graph laplacian
    L = nx.laplacian_matrix(G).toarray() + jnp.eye(n_verticies) * 1e-12

    # Create graph kernel
    kern = GraphKernel(laplacian=L)
    assert isinstance(kern, GraphKernel)
    assert kern.num_vertex == n_verticies
    assert kern.eigenvalues.shape == (n_verticies, 1)
    assert kern.eigenvectors.shape == (n_verticies, n_verticies)

    # Unpack kernel computation
    kern.gram

    # Compute gram matrix
    Kxx = kern.gram(x)
    assert Kxx.shape == (n_verticies, n_verticies)

    # Check positive definiteness
    Kxx += identity(n_verticies) * 1e-6
    eigen_values = jnp.linalg.eigvalsh(Kxx.to_dense())
    assert all(eigen_values > 0)<|MERGE_RESOLUTION|>--- conflicted
+++ resolved
@@ -17,17 +17,12 @@
 import jax.random as jr
 import networkx as nx
 from jax.config import config
-<<<<<<< HEAD
-from jaxlinop import identity
-=======
->>>>>>> 74a33665
 
 from gpjax.kernels.non_euclidean import GraphKernel
 from gpjax.linops import identity
 
 # # Enable Float64 for more stable matrix inversions.
 config.update("jax_enable_x64", True)
-
 
 
 def test_graph_kernel():
