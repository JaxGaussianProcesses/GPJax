--- conflicted
+++ resolved
@@ -17,34 +17,16 @@
 
 import jax.numpy as jnp
 import pytest
+import tensorflow_probability.substrates.jax.bijectors as tfb
 from jax.config import config
-<<<<<<< HEAD
-from jaxlinop import identity
-=======
->>>>>>> 74a33665
+from jaxtyping import Array, Float
 
-from gpjax.kernels.base import (
-    AbstractKernel,
-    CombinationKernel,
-    ProductKernel,
-    SumKernel,
-)
+from gpjax.base import param_field
+from gpjax.kernels.base import (AbstractKernel, CombinationKernel,
+                                ProductKernel, SumKernel)
 from gpjax.kernels.nonstationary import Linear, Polynomial
-from gpjax.kernels.stationary import (
-    RBF,
-    Matern12,
-    Matern32,
-    Matern52,
-    RationalQuadratic,
-)
-from gpjax.kernels.nonstationary import Polynomial, Linear
-from jaxtyping import Array, Float
-from dataclasses import dataclass
-from gpjax.base import param_field
-
-import tensorflow_probability.substrates.jax.bijectors as tfb
-
-
+from gpjax.kernels.stationary import (RBF, Matern12, Matern32, Matern52,
+                                      RationalQuadratic)
 
 # Enable Float64 for more stable matrix inversions.
 config.update("jax_enable_x64", True)
@@ -59,7 +41,9 @@
     @dataclass
     class DummyKernel(AbstractKernel):
         test_a: Float[Array, "1"] = jnp.array([1.0])
-        test_b: Float[Array, "1"] = param_field(jnp.array([2.0]), bijector=tfb.Softplus())
+        test_b: Float[Array, "1"] = param_field(
+            jnp.array([2.0]), bijector=tfb.Softplus()
+        )
 
         def __call__(
             self, x: Float[Array, "1 D"], y: Float[Array, "1 D"]
@@ -68,15 +52,12 @@
 
     # Initialise dummy kernel class and test __call__ method:
     dummy_kernel = DummyKernel()
-<<<<<<< HEAD
-    assert dummy_kernel.init_params(_initialise_key) == {"test": 1.0}
-    assert dummy_kernel(jnp.array([1.0]), jnp.array([2.0]), {"test": 2.0}) == 4.0
-=======
-    assert dummy_kernel.test_a ==  jnp.array([1.0])
-    assert isinstance(dummy_kernel._pytree__meta["test_b"].get("bijector"), tfb.Softplus)
-    assert dummy_kernel.test_b ==  jnp.array([2.0])
-    assert (dummy_kernel(jnp.array([1.0]), jnp.array([2.0])) == 4.0)
->>>>>>> 74a33665
+    assert dummy_kernel.test_a == jnp.array([1.0])
+    assert isinstance(
+        dummy_kernel._pytree__meta["test_b"].get("bijector"), tfb.Softplus
+    )
+    assert dummy_kernel.test_b == jnp.array([2.0])
+    assert dummy_kernel(jnp.array([1.0]), jnp.array([2.0])) == 4.0
 
 
 @pytest.mark.parametrize("combination_type", [SumKernel, ProductKernel])
