--- conflicted
+++ resolved
@@ -24,14 +24,12 @@
 from jaxtyping import Array, Float
 
 import gpjax as gpx
-from gpjax.variational_families import (
-    AbstractVariationalFamily,
-    CollapsedVariationalGaussian,
-    ExpectationVariationalGaussian,
-    NaturalVariationalGaussian,
-    VariationalGaussian,
-    WhitenedVariationalGaussian,
-)
+from gpjax.variational_families import (AbstractVariationalFamily,
+                                        CollapsedVariationalGaussian,
+                                        ExpectationVariationalGaussian,
+                                        NaturalVariationalGaussian,
+                                        VariationalGaussian,
+                                        WhitenedVariationalGaussian)
 
 # Enable Float64 for more stable matrix inversions.
 config.update("jax_enable_x64", True)
@@ -86,7 +84,15 @@
 
 @pytest.mark.parametrize("n_test", [1, 10])
 @pytest.mark.parametrize("n_inducing", [1, 10, 20])
-@pytest.mark.parametrize("variational_family", [VariationalGaussian, WhitenedVariationalGaussian, NaturalVariationalGaussian, ExpectationVariationalGaussian])
+@pytest.mark.parametrize(
+    "variational_family",
+    [
+        VariationalGaussian,
+        WhitenedVariationalGaussian,
+        NaturalVariationalGaussian,
+        ExpectationVariationalGaussian,
+    ],
+)
 def test_variational_gaussians(
     n_test: int,
     n_inducing: int,
@@ -97,41 +103,20 @@
     likelihood = gpx.Gaussian(123)
     inducing_inputs = jnp.linspace(-5.0, 5.0, n_inducing).reshape(-1, 1)
     test_inputs = jnp.linspace(-5.0, 5.0, n_test).reshape(-1, 1)
-    q = variational_family(posterior = prior*likelihood, inducing_inputs=inducing_inputs)
+    q = variational_family(
+        posterior=prior * likelihood, inducing_inputs=inducing_inputs
+    )
 
     # Test init:
     assert q.num_inducing == n_inducing
     assert isinstance(q, AbstractVariationalFamily)
 
-<<<<<<< HEAD
-    # Test params and keys:
-    params = q.init_params(jr.PRNGKey(123))
-    assert isinstance(params, dict)
-
-    config_params = gpx.config.get_global_config()
-
-    # Test inducing induput parameters:
-    assert "inducing_inputs" in params["variational_family"].keys()
-    assert "inducing_inputs" in config_params["transformations"].keys()
-
-    for moment_name, shape, value in zip(moment_names, shapes, values):
-        moment_params = params["variational_family"]["moments"]
-
-        assert moment_name in moment_params.keys()
-        assert moment_name in config_params["transformations"].keys()
-
-        # Test moment shape and values:
-        moment = moment_params[moment_name]
-        assert isinstance(moment, jnp.ndarray)
-        assert moment.shape == shape(n_inducing)
-        assert (moment == value(n_inducing)).all()
-=======
     if isinstance(q, VariationalGaussian):
         assert q.variational_mean.shape == vector_shape(n_inducing)
         assert q.variational_root_covariance.shape == matrix_shape(n_inducing)
         assert (q.variational_mean == vector_val(0.0)(n_inducing)).all()
         assert (q.variational_root_covariance == diag_matrix_val(1.0)(n_inducing)).all()
-    
+
     elif isinstance(q, WhitenedVariationalGaussian):
         assert q.variational_mean.shape == vector_shape(n_inducing)
         assert q.variational_root_covariance.shape == matrix_shape(n_inducing)
@@ -143,15 +128,12 @@
         assert q.natural_matrix.shape == matrix_shape(n_inducing)
         assert (q.natural_vector == vector_val(0.0)(n_inducing)).all()
         assert (q.natural_matrix == diag_matrix_val(-0.5)(n_inducing)).all()
-    
+
     elif isinstance(q, ExpectationVariationalGaussian):
         assert q.expectation_vector.shape == vector_shape(n_inducing)
         assert q.expectation_matrix.shape == matrix_shape(n_inducing)
         assert (q.expectation_vector == vector_val(0.0)(n_inducing)).all()
         assert (q.expectation_matrix == diag_matrix_val(1.0)(n_inducing)).all()
-
-    
->>>>>>> 74a33665
 
     # Test KL
     kl = q.prior_kl()
@@ -192,14 +174,14 @@
     test_inputs = jnp.hstack([test_inputs] * point_dim)
 
     variational_family = CollapsedVariationalGaussian(
-        posterior=prior*gpx.Gaussian(num_datapoints=D.n),
+        posterior=prior * gpx.Gaussian(num_datapoints=D.n),
         inducing_inputs=inducing_inputs,
     )
 
     # We should raise an error for non-Gaussian likelihoods:
     with pytest.raises(TypeError):
         CollapsedVariationalGaussian(
-            posterior= prior * gpx.Bernoulli(num_datapoints=D.n),
+            posterior=prior * gpx.Bernoulli(num_datapoints=D.n),
             inducing_inputs=inducing_inputs,
         )
 
