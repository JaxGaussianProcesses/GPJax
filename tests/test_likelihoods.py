--- conflicted
+++ resolved
@@ -15,27 +15,20 @@
 
 from typing import Callable
 
-import jax.tree_util as jtu
-import tensorflow_probability.substrates.jax as tfp
 import jax.numpy as jnp
 import jax.random as jr
+import jax.tree_util as jtu
 import numpy as np
 import pytest
+import tensorflow_probability.substrates.jax as tfp
 from jax.config import config
 from jax.random import KeyArray
 from jaxtyping import Array, Float
 
-from gpjax.likelihoods import (
-    AbstractLikelihood,
-    Bernoulli,
-    Gaussian,
-    inv_probit,
-)
+from gpjax.likelihoods import (AbstractLikelihood, Bernoulli, Gaussian,
+                               inv_probit)
 
-<<<<<<< HEAD
-=======
 tfd = tfp.distributions
->>>>>>> 74a33665
 # Enable Float64 for more stable matrix inversions.
 config.update("jax_enable_x64", True)
 
@@ -47,7 +40,6 @@
 
     # Create a dummy likelihood class with abstract methods implemented.
     class DummyLikelihood(AbstractLikelihood):
-
         def predict(self, dist: tfd.Distribution) -> tfd.Distribution:
             return tfd.Normal(0.0, 1.0)
 
@@ -62,7 +54,6 @@
 @pytest.mark.parametrize("n", [1, 10])
 @pytest.mark.parametrize("noise", [0.1, 0.5, 1.0])
 def test_gaussian_init(n: int, noise: float) -> None:
-
     likelihood = Gaussian(num_datapoints=n, obs_noise=jnp.array([noise]))
 
     assert likelihood.obs_noise == jnp.array([noise])
@@ -72,7 +63,6 @@
 
 @pytest.mark.parametrize("n", [1, 10])
 def test_beroulli_init(n: int) -> None:
-
     likelihood = Bernoulli(num_datapoints=n)
     assert likelihood.num_datapoints == n
     assert jtu.tree_leaves(likelihood) == []
@@ -81,7 +71,6 @@
 @pytest.mark.parametrize("lik", [Gaussian, Bernoulli])
 @pytest.mark.parametrize("n", [1, 10])
 def test_link_fns(lik: AbstractLikelihood, n: int) -> None:
-
     # Create function values.
     f = jnp.linspace(-3.0, 3.0).reshape(-1, 1)
 
