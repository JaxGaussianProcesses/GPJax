--- conflicted
+++ resolved
@@ -28,81 +28,7 @@
 from gpjax.decision_making.utility_functions.thompson_sampling import ThompsonSampling
 from gpjax.decision_making.utils import OBJECTIVE
 from gpjax.typing import KeyArray
-<<<<<<< HEAD
-
-
-def generate_dummy_conjugate_posterior(dataset: Dataset) -> ConjugatePosterior:
-    n_dims = dataset.X.shape[1]
-    kernel = RBF(n_dims=n_dims, lengthscale=jnp.ones(n_dims))
-    mean_function = Zero()
-    prior = Prior(kernel=kernel, mean_function=mean_function)
-    likelihood = Gaussian(num_datapoints=dataset.n)
-    posterior = prior * likelihood
-    return posterior
-
-
-def generate_dummy_non_conjugate_posterior(dataset: Dataset) -> NonConjugatePosterior:
-    n_dims = dataset.X.shape[1]
-    kernel = RBF(n_dims=n_dims, lengthscale=jnp.ones(n_dims))
-    mean_function = Zero()
-    prior = Prior(kernel=kernel, mean_function=mean_function)
-    likelihood = Poisson(num_datapoints=dataset.n)
-    posterior = prior * likelihood
-    return posterior
-
-
-@pytest.mark.filterwarnings(
-    "ignore::UserWarning"
-)  # Sampling with tfp causes JAX to raise a UserWarning due to some internal logic around jnp.argsort
-def test_thompson_sampling_no_objective_posterior_raises_error():
-    key = jr.key(42)
-    forrester = Forrester()
-    dataset = forrester.generate_dataset(num_points=10, key=key)
-    posterior = generate_dummy_conjugate_posterior(dataset)
-    posteriors = {"CONSTRAINT": posterior}
-    datasets = {OBJECTIVE: dataset}
-    with pytest.raises(ValueError):
-        ts_utility_builder = ThompsonSampling(num_features=100)
-        ts_utility_builder.build_utility_function(
-            posteriors=posteriors, datasets=datasets, key=key
-        )
-
-
-@pytest.mark.filterwarnings(
-    "ignore::UserWarning"
-)  # Sampling with tfp causes JAX to raise a UserWarning due to some internal logic around jnp.argsort
-def test_thompson_sampling_no_objective_dataset_raises_error():
-    key = jr.key(42)
-    forrester = Forrester()
-    dataset = forrester.generate_dataset(num_points=10, key=key)
-    posterior = generate_dummy_conjugate_posterior(dataset)
-    posteriors = {OBJECTIVE: posterior}
-    datasets = {"CONSTRAINT": dataset}
-    with pytest.raises(ValueError):
-        ts_utility_builder = ThompsonSampling(num_features=100)
-        ts_utility_builder.build_utility_function(
-            posteriors=posteriors, datasets=datasets, key=key
-        )
-
-
-@pytest.mark.filterwarnings(
-    "ignore::UserWarning"
-)  # Sampling with tfp causes JAX to raise a UserWarning due to some internal logic around jnp.argsort
-def test_thompson_sampling_non_conjugate_posterior_raises_error():
-    key = jr.key(42)
-    forrester = Forrester()
-    dataset = forrester.generate_dataset(num_points=10, key=key)
-    posterior = generate_dummy_non_conjugate_posterior(dataset)
-    posteriors = {OBJECTIVE: posterior}
-    datasets = {OBJECTIVE: dataset}
-    with pytest.raises(ValueError):
-        ts_utility_builder = ThompsonSampling(num_features=100)
-        ts_utility_builder.build_utility_function(
-            posteriors=posteriors, datasets=datasets, key=key
-        )
-=======
 from tests.test_decision_making.utils import generate_dummy_conjugate_posterior
->>>>>>> 7ae0adf3
 
 
 @pytest.mark.parametrize("num_rff_features", [0, -1, -10])
