<<<<<<< HEAD
=======
import jax
>>>>>>> 21a12df8
import jax.numpy as jnp
from jaxtyping import (
    Array,
    Float,
)
import pytest

from gpjax.mean_functions import (
    AbstractMeanFunction,
    Constant,
)


def test_abstract() -> None:
    # Check abstract mean function cannot be instantiated, as the `__call__` method is not defined.
    with pytest.raises(TypeError):
        AbstractMeanFunction()

    # Check a "dummy" mean function with defined abstract method, `__call__`, can be instantiated.
    class DummyMeanFunction(AbstractMeanFunction):
<<<<<<< HEAD
        def __call__(self, x: Float[Array, " D"]) -> Float[Array, "1"]:
=======
        def __call__(self, x: Float[Array, "D"]) -> Float[Array, "1"]:
>>>>>>> 21a12df8
            return jnp.array([1.0])

    mf = DummyMeanFunction()
    assert isinstance(mf, AbstractMeanFunction)
    assert (mf(jnp.array([1.0])) == jnp.array([1.0])).all()
    assert (mf(jnp.array([2.0, 3.0])) == jnp.array([1.0])).all()


@pytest.mark.parametrize(
    "constant", [jnp.array([0.0]), jnp.array([1.0]), jnp.array([3.0])]
)
def test_constant(constant: Float[Array, " Q"]) -> None:
    mf = Constant(constant=constant)

    assert isinstance(mf, AbstractMeanFunction)
    assert (mf(jnp.array([[1.0]])) == jnp.array([constant])).all()
    assert (mf(jnp.array([[2.0, 3.0]])) == jnp.array([constant])).all()
    assert (mf(jnp.array([[1.0], [2.0]])) == jnp.array([constant, constant])).all()
    assert (
        mf(jnp.array([[1.0, 2.0], [3.0, 4.0]])) == jnp.array([constant, constant])
    ).all()<|MERGE_RESOLUTION|>--- conflicted
+++ resolved
@@ -1,7 +1,3 @@
-<<<<<<< HEAD
-=======
-import jax
->>>>>>> 21a12df8
 import jax.numpy as jnp
 from jaxtyping import (
     Array,
@@ -22,11 +18,7 @@
 
     # Check a "dummy" mean function with defined abstract method, `__call__`, can be instantiated.
     class DummyMeanFunction(AbstractMeanFunction):
-<<<<<<< HEAD
-        def __call__(self, x: Float[Array, " D"]) -> Float[Array, "1"]:
-=======
         def __call__(self, x: Float[Array, "D"]) -> Float[Array, "1"]:
->>>>>>> 21a12df8
             return jnp.array([1.0])
 
     mf = DummyMeanFunction()
