--- conflicted
+++ resolved
@@ -52,14 +52,10 @@
             CovarianceOperator: The computed square Gram matrix.
         """
         value = self.kernel_fn(params, inputs[0], inputs[0])
-<<<<<<< HEAD
+
         return ConstantDiagonalLinearOperator(
-            value=value.reshape(1), size=inputs.shape[0]
+            value=jnp.atleast_1d(value), size=inputs.shape[0]
         )
-=======
-
-        return ConstantDiagonalLinearOperator(value = jnp.atleast_1d(value), size=inputs.shape[0])
->>>>>>> f32df9ac
 
     def diagonal(
         self,
