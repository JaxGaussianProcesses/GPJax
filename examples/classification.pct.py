# -*- coding: utf-8 -*-
# ---
# jupyter:
#   jupytext:
#     text_representation:
#       extension: .py
#       jupytext_version: 1.11.2
#   kernelspec:
#     display_name: Python 3.9.7 ('gpjax')
# ---

# %% [markdown]
# # Classification
#
# In this notebook we demonstrate how to perform inference for Gaussian process models
# with non-Gaussian likelihoods via maximum a posteriori (MAP) and Markov chain Monte
# Carlo (MCMC). We focus on a classification task here and use
# [BlackJax](https://github.com/blackjax-devs/blackjax/) for sampling.

# %%
import blackjax
import jax
import jax.numpy as jnp
import jax.random as jr
import jax.scipy as jsp
import jax.tree_util as jtu
import matplotlib.pyplot as plt
import optax as ox
import tensorflow_probability.substrates.jax as tfp
from jax.config import config
from jaxtyping import Array, Float

import gpjax as gpx

# Enable Float64 for more stable matrix inversions.
config.update("jax_enable_x64", True)
tfd = tfp.distributions
I = jnp.eye
key = jr.PRNGKey(123)

# %% [markdown]
# ## Dataset
#
# With the necessary modules imported, we simulate a dataset
# $\mathcal{D} = (, \boldsymbol{y}) = \{(x_i, y_i)\}_{i=1}^{100}$ with inputs
# $\boldsymbol{x}$ sampled uniformly on $(-1., 1)$ and corresponding binary outputs
#
# $$\boldsymbol{y} = 0.5 * \text{sign}(\cos(2 *  + \boldsymbol{\epsilon})) + 0.5, \quad \boldsymbol{\epsilon} \sim \mathcal{N} \left(\textbf{0}, \textbf{I} * (0.05)^{2} \right).$$
#
# We store our data $\mathcal{D}$ as a GPJax `Dataset` and create test inputs for
# later.

# %%
key, subkey = jr.split(key)
x = jr.uniform(key, shape=(100, 1), minval=-1.0, maxval=1.0)
y = 0.5 * jnp.sign(jnp.cos(3 * x + jr.normal(subkey, shape=x.shape) * 0.05)) + 0.5

D = gpx.Dataset(X=x, y=y)

xtest = jnp.linspace(-1.0, 1.0, 500).reshape(-1, 1)
plt.plot(x, y, "o", markersize=8)

# %% [markdown]
# ## MAP inference
#
# We begin by defining a Gaussian process prior with a radial basis function (RBF)
# kernel, chosen for the purpose of exposition. Since our observations are binary, we
# choose a Bernoulli likelihood with a probit link function.

# %%
kernel = gpx.RBF()
meanf = gpx.Constant()
prior = gpx.Prior(mean_function=meanf, kernel=kernel)
likelihood = gpx.Bernoulli(num_datapoints=D.n)

# %% [markdown]
# We construct the posterior through the product of our prior and likelihood.

# %%
posterior = prior * likelihood
print(type(posterior))

# %% [markdown]
# Whilst the latent function is Gaussian, the posterior distribution is non-Gaussian
# since our generative model first samples the latent GP and propagates these samples
# through the likelihood function's inverse link function. This step prevents us from
# being able to analytically integrate the latent function's values out of our
# posterior, and we must instead adopt alternative inference techniques. We begin with
# maximum a posteriori (MAP) estimation, a fast inference procedure to obtain point
# estimates for the latent function and the kernel's hyperparameters by maximising the
# marginal log-likelihood.

# %% [markdown]
# We can obtain a MAP estimate by optimising the log-posterior density with
# Optax's optimisers.

# %%
negative_lpd = jax.jit(gpx.LogPosteriorDensity(negative=True))

optimiser = ox.adam(learning_rate=0.01)

opt_posterior, history = gpx.fit(
    model=posterior,
    objective=negative_lpd,
    train_data=D,
    optim=ox.adamw(learning_rate=0.01),
    num_iters=1000,
)

# %% [markdown]
# From which we can make predictions at novel inputs, as illustrated below.

# %%
map_latent_dist = opt_posterior.predict(xtest, train_data=D)
predictive_dist = opt_posterior.likelihood(map_latent_dist)

predictive_mean = predictive_dist.mean()
predictive_std = predictive_dist.stddev()

fig, ax = plt.subplots(figsize=(12, 5))
ax.plot(x, y, "o", label="Observations", color="tab:red")
ax.plot(xtest, predictive_mean, label="Predictive mean", color="tab:blue")
ax.fill_between(
    xtest.squeeze(),
    predictive_mean - predictive_std,
    predictive_mean + predictive_std,
    alpha=0.2,
    color="tab:blue",
    label="Two sigma",
)
ax.plot(
    xtest,
    predictive_mean - predictive_std,
    color="tab:blue",
    linestyle="--",
    linewidth=1,
)
ax.plot(
    xtest,
    predictive_mean + predictive_std,
    color="tab:blue",
    linestyle="--",
    linewidth=1,
)

ax.legend()

# %% [markdown]
# Here we projected the map estimates $\hat{\boldsymbol{f}}$ for the function values
# $\boldsymbol{f}$ at the data points $\boldsymbol{x}$ to get predictions over the
# whole domain,
#
# \begin{align}
# p(f(\cdot)| \mathcal{D})  \approx q_{map}(f(\cdot)) := \int p(f(\cdot)| \boldsymbol{f}) \delta(\boldsymbol{f} - \hat{\boldsymbol{f}}) d \boldsymbol{f} = \mathcal{N}(\mathbf{K}_{\boldsymbol{(\cdot)x}}  \mathbf{K}_{\boldsymbol{xx}}^{-1} \hat{\boldsymbol{f}},  \mathbf{K}_{\boldsymbol{(\cdot, \cdot)}} - \mathbf{K}_{\boldsymbol{(\cdot)\boldsymbol{x}}} \mathbf{K}_{\boldsymbol{xx}}^{-1} \mathbf{K}_{\boldsymbol{\boldsymbol{x}(\cdot)}}).
# \end{align}

# %% [markdown]
# However, as a point estimate, MAP estimation is severely limited for uncertainty
# quantification, providing only a single piece of information about the posterior.

# %% [markdown]
# ## Laplace approximation
# The Laplace approximation improves uncertainty quantification by incorporating
# curvature induced by the marginal log-likelihood's Hessian to construct an
# approximate Gaussian distribution centered on the MAP estimate. Writing
# $\tilde{p}(\boldsymbol{f}|\mathcal{D}) = p(\boldsymbol{y}|\boldsymbol{f}) p(\boldsymbol{f})$
# as the unormalised posterior for function values $\boldsymbol{f}$ at the datapoints
# $\boldsymbol{x}$, we can expand the log of this about the posterior mode
# $\hat{\boldsymbol{f}}$ via a Taylor expansion. This gives:
#
# \begin{align}
# \log\tilde{p}(\boldsymbol{f}|\mathcal{D}) = \log\tilde{p}(\hat{\boldsymbol{f}}|\mathcal{D}) + \left[\nabla \log\tilde{p}({\boldsymbol{f}}|\mathcal{D})|_{\hat{\boldsymbol{f}}}\right]^{T} (\boldsymbol{f}-\hat{\boldsymbol{f}}) + \frac{1}{2} (\boldsymbol{f}-\hat{\boldsymbol{f}})^{T} \left[\nabla^2 \tilde{p}(\boldsymbol{y}|\boldsymbol{f})|_{\hat{\boldsymbol{f}}} \right] (\boldsymbol{f}-\hat{\boldsymbol{f}}) + \mathcal{O}(\lVert \boldsymbol{f} - \hat{\boldsymbol{f}} \rVert^3).
# \end{align}
#
# Since $\nabla \log\tilde{p}({\boldsymbol{f}}|\mathcal{D})$ is zero at the mode,
# this suggests the following approximation
# \begin{align}
# \tilde{p}(\boldsymbol{f}|\mathcal{D}) \approx \log\tilde{p}(\hat{\boldsymbol{f}}|\mathcal{D}) \exp\left\{ \frac{1}{2} (\boldsymbol{f}-\hat{\boldsymbol{f}})^{T} \left[-\nabla^2 \tilde{p}(\boldsymbol{y}|\boldsymbol{f})|_{\hat{\boldsymbol{f}}} \right] (\boldsymbol{f}-\hat{\boldsymbol{f}}) \right\}
# \end{align},
#
# that we identify as a Gaussian distribution,
# $p(\boldsymbol{f}| \mathcal{D}) \approx q(\boldsymbol{f}) := \mathcal{N}(\hat{\boldsymbol{f}}, [-\nabla^2 \tilde{p}(\boldsymbol{y}|\boldsymbol{f})|_{\hat{\boldsymbol{f}}} ]^{-1} )$.
# Since the negative Hessian is positive definite, we can use the Cholesky
# decomposition to obtain the covariance matrix of the Laplace approximation at the
# datapoints below.

# %%
gram, cross_covariance = (kernel.gram, kernel.cross_covariance)
jitter = 1e-6

# Compute (latent) function value map estimates at training points:
Kxx = opt_posterior.prior.kernel.gram(x)
Kxx += I(D.n) * jitter
Lx = Kxx.to_root()
f_hat = Lx @ opt_posterior.latent

# Negative Hessian,  H = -∇²p_tilde(y|f):
H = jax.jacfwd(jax.jacrev(negative_lpd))(opt_posterior, D).latent.latent[:, 0, :, 0]

L = jnp.linalg.cholesky(H + I(D.n) * jitter)

# H⁻¹ = H⁻¹ I = (LLᵀ)⁻¹ I = L⁻ᵀL⁻¹ I
L_inv = jsp.linalg.solve_triangular(L, I(D.n), lower=True)
H_inv = jsp.linalg.solve_triangular(L.T, L_inv, lower=False)

laplace_approximation = tfd.MultivariateNormalFullCovariance(f_hat.squeeze(), H_inv)


# %% [markdown]
# For novel inputs, we must project the above approximating distribution through the
# Gaussian conditional distribution $p(f(\cdot)| \boldsymbol{f})$,
#
# \begin{align}
# p(f(\cdot)| \mathcal{D}) \approx q_{Laplace}(f(\cdot)) := \int p(f(\cdot)| \boldsymbol{f}) q(\boldsymbol{f}) d \boldsymbol{f} = \mathcal{N}(\mathbf{K}_{\boldsymbol{(\cdot)x}}  \mathbf{K}_{\boldsymbol{xx}}^{-1} \hat{\boldsymbol{f}},  \mathbf{K}_{\boldsymbol{(\cdot, \cdot)}} - \mathbf{K}_{\boldsymbol{(\cdot)\boldsymbol{x}}} \mathbf{K}_{\boldsymbol{xx}}^{-1} (\mathbf{K}_{\boldsymbol{xx}} - [-\nabla^2 \tilde{p}(\boldsymbol{y}|\boldsymbol{f})|_{\hat{\boldsymbol{f}}} ]^{-1}) \mathbf{K}_{\boldsymbol{xx}}^{-1} \mathbf{K}_{\boldsymbol{\boldsymbol{x}(\cdot)}}).
# \end{align}
#
# This is the same approximate distribution $q_{map}(f(\cdot))$, but we have perturbed
# the covariance by a curvature term of
# $\mathbf{K}_{\boldsymbol{(\cdot)\boldsymbol{x}}} \mathbf{K}_{\boldsymbol{xx}}^{-1} [-\nabla^2 \tilde{p}(\boldsymbol{y}|\boldsymbol{f})|_{\hat{\boldsymbol{f}}} ]^{-1} \mathbf{K}_{\boldsymbol{xx}}^{-1} \mathbf{K}_{\boldsymbol{\boldsymbol{x}(\cdot)}}$.
# We take the latent distribution computed in the previous section and add this term
# to the covariance to construct $q_{Laplace}(f(\cdot))$.


# %%
<<<<<<< HEAD
def construct_laplace(test_inputs: Float[Array, "N D"]) -> dx.MultivariateNormalTri:
    map_latent_dist = posterior(map_estimate, D)(test_inputs)
=======
def construct_laplace(test_inputs: Float[Array, "N D"]) -> tfd.MultivariateNormalTriL:
    map_latent_dist = opt_posterior.predict(xtest, train_data=D)
>>>>>>> 74a33665

    Kxt = opt_posterior.prior.kernel.cross_covariance(x, test_inputs)
    Kxx = opt_posterior.prior.kernel.gram(x)
    Kxx += I(D.n) * jitter
    Lx = Kxx.to_root()

    # Lx⁻¹ Kxt
    Lx_inv_Ktx = Lx.solve(Kxt)

    # Kxx⁻¹ Kxt
    Kxx_inv_Ktx = Lx.T.solve(Lx_inv_Ktx)

    # Ktx Kxx⁻¹[ H⁻¹ ] Kxx⁻¹ Kxt
    laplace_cov_term = jnp.matmul(jnp.matmul(Kxx_inv_Ktx.T, H_inv), Kxx_inv_Ktx)

    mean = map_latent_dist.mean()
    covariance = map_latent_dist.covariance() + laplace_cov_term
    L = jnp.linalg.cholesky(covariance)
    return tfd.MultivariateNormalTriL(jnp.atleast_1d(mean.squeeze()), L)


# %% [markdown]
# From this we can construct the predictive distribution at the test points.
# %%
laplace_latent_dist = construct_laplace(xtest)
predictive_dist = opt_posterior.likelihood(laplace_latent_dist)

predictive_mean = predictive_dist.mean()
predictive_std = predictive_dist.stddev()

fig, ax = plt.subplots(figsize=(12, 5))
ax.plot(x, y, "o", label="Observations", color="tab:red")
ax.plot(xtest, predictive_mean, label="Predictive mean", color="tab:blue")
ax.fill_between(
    xtest.squeeze(),
    predictive_mean - predictive_std,
    predictive_mean + predictive_std,
    alpha=0.2,
    color="tab:blue",
    label="Two sigma",
)
ax.plot(
    xtest,
    predictive_mean - predictive_std,
    color="tab:blue",
    linestyle="--",
    linewidth=1,
)
ax.plot(
    xtest,
    predictive_mean + predictive_std,
    color="tab:blue",
    linestyle="--",
    linewidth=1,
)
ax.legend()

# %% [markdown]
# However, the Laplace approximation is still limited by considering information about
# the posterior at a single location. On the other hand, through approximate sampling,
# MCMC methods allow us to learn all information about the posterior distribution.

# %% [markdown]
# ## MCMC inference
#
# An MCMC sampler works by starting at an initial position and
# drawing a sample from a cheap-to-simulate distribution known as the _proposal_. The
# next step is to determine whether this sample could be considered a draw from the
# posterior. We accomplish this using an _acceptance probability_ determined via the
# sampler's _transition kernel_ which depends on the current position and the
# unnormalised target posterior distribution. If the new sample is more _likely_, we
# accept it; otherwise, we reject it and stay in our current position. Repeating these
# steps results in a Markov chain (a random sequence that depends only on the last
# state) whose stationary distribution (the long-run empirical distribution of the
# states visited) is the posterior. For a gentle introduction, see the first chapter
# of [A Handbook of Markov Chain Monte Carlo](https://www.mcmchandbook.net/HandbookChapter1.pdf).
#
# ### MCMC through BlackJax
#
# Rather than implementing a suite of MCMC samplers, GPJax relies on MCMC-specific
# libraries for sampling functionality. We focus on
# [BlackJax](https://github.com/blackjax-devs/blackjax/) in this notebook, which we
# recommend adopting for general applications.
#
# We'll use the No U-Turn Sampler (NUTS) implementation given in BlackJax for sampling.
# For the interested reader, NUTS is a Hamiltonian Monte Carlo sampling scheme where
# the number of leapfrog integration steps is computed at each step of the change
# according to the NUTS algorithm. In general, samplers constructed under this
# framework are very efficient.
#
# We begin by generating _sensible_ initial positions for our sampler before defining
# an inference loop and sampling 500 values from our Markov chain. In practice,
# drawing more samples will be necessary.

# %%
lpd = gpx.LogPosteriorDensity(negative=True)
lpd(opt_posterior, D)

# %%
# Adapted from BlackJax's introduction notebook.
num_adapt = 500
num_samples = 500

lpd = gpx.LogPosteriorDensity(negative=False)
unconstrained_lpd = jax.jit(lambda tree: lpd(tree.constrain(), D))

adapt = blackjax.window_adaptation(
    blackjax.nuts, unconstrained_lpd, num_adapt, target_acceptance_rate=0.65
)

# Initialise the chain
last_state, kernel, _ = adapt.run(key, posterior.unconstrain())


def inference_loop(rng_key, kernel, initial_state, num_samples):
    def one_step(state, rng_key):
        state, info = kernel(rng_key, state)
        return state, (state, info)

    keys = jax.random.split(rng_key, num_samples)
    _, (states, infos) = jax.lax.scan(one_step, initial_state, keys)

    return states, infos


# Sample from the posterior distribution
states, infos = inference_loop(key, kernel, last_state, num_samples)

# %% [markdown]
# ### Sampler efficiency
#
# BlackJax gives us easy access to our sampler's efficiency through metrics such as the
# sampler's _acceptance probability_ (the number of times that our chain accepted a
# proposed sample, divided by the total number of steps run by the chain). For NUTS and
# Hamiltonian Monte Carlo sampling, we typically seek an acceptance rate of 60-70% to
# strike the right balance between having a chain which is _stuck_ and rarely moves
# versus a chain that is too jumpy with frequent small steps.

# %%
acceptance_rate = jnp.mean(infos.acceptance_probability)
print(f"Acceptance rate: {acceptance_rate:.2f}")

# %% [markdown]
# Our acceptance rate is slightly too large, prompting an examination of the chain's
# trace plots. A well-mixing chain will have very few (if any) flat spots in its trace
# plot whilst also not having too many steps in the same direction. In addition to
# the model's hyperparameters, there will be 500 samples for each of the 100 latent
# function values in the `states.position` dictionary. We depict the chains that
# correspond to the model hyperparameters and the first value of the latent function
# for brevity.

# %%
fig, (ax0, ax1, ax2) = plt.subplots(ncols=3, figsize=(15, 5), tight_layout=True)
ax0.plot(states.position.prior.kernel.lengthscale)
ax1.plot(states.position.prior.kernel.variance)
ax2.plot(states.position.latent[:, 0, :])
ax0.set_title("Kernel Lengthscale")
ax1.set_title("Kernel Variance")
ax2.set_title("Latent Function (index = 1)")

# %% [markdown]
# ## Prediction
#
# Having obtained samples from the posterior, we draw ten instances from our model's
# predictive distribution per MCMC sample. Using these draws, we will be able to
# compute credible values and expected values under our posterior distribution.
#
# An ideal Markov chain would have samples completely uncorrelated with their
# neighbours after a single lag. However, in practice, correlations often exist
# within our chain's sample set. A commonly used technique to try and reduce this
# correlation is _thinning_ whereby we select every $n$th sample where $n$ is the
# minimum lag length at which we believe the samples are uncorrelated. Although further
# analysis of the chain's autocorrelation is required to find appropriate thinning
# factors, we employ a thin factor of 10 for demonstration purposes.

# %%
thin_factor = 10
samples = []

for i in range(0, num_samples, thin_factor):
    sample = jtu.tree_map(lambda samples: samples[i], states.position)
    latent_dist = sample.predict(xtest, train_data=D)
    predictive_dist = sample.likelihood(latent_dist)
    samples.append(predictive_dist.sample(seed=key, sample_shape=(10,)))

samples = jnp.vstack(samples)

lower_ci, upper_ci = jnp.percentile(samples, jnp.array([2.5, 97.5]), axis=0)
expected_val = jnp.mean(samples, axis=0)

# %% [markdown]
#
# Finally, we end this tutorial by plotting the predictions obtained from our model
# against the observed data.

# %%
fig, ax = plt.subplots(figsize=(16, 5), tight_layout=True)
ax.plot(
    x, y, "o", markersize=5, color="tab:red", label="Observations", zorder=2, alpha=0.7
)
ax.plot(
    xtest, expected_val, linewidth=2, color="tab:blue", label="Predicted mean", zorder=1
)
ax.fill_between(
    xtest.flatten(),
    lower_ci.flatten(),
    upper_ci.flatten(),
    alpha=0.2,
    color="tab:blue",
    label="95% CI",
)

# %% [markdown]
# ## System configuration

# %%
# %load_ext watermark
# %watermark -n -u -v -iv -w -a "Thomas Pinder & Daniel Dodd"<|MERGE_RESOLUTION|>--- conflicted
+++ resolved
@@ -222,13 +222,8 @@
 
 
 # %%
-<<<<<<< HEAD
-def construct_laplace(test_inputs: Float[Array, "N D"]) -> dx.MultivariateNormalTri:
-    map_latent_dist = posterior(map_estimate, D)(test_inputs)
-=======
 def construct_laplace(test_inputs: Float[Array, "N D"]) -> tfd.MultivariateNormalTriL:
     map_latent_dist = opt_posterior.predict(xtest, train_data=D)
->>>>>>> 74a33665
 
     Kxt = opt_posterior.prior.kernel.cross_covariance(x, test_inputs)
     Kxx = opt_posterior.prior.kernel.gram(x)
