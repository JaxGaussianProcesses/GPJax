--- conflicted
+++ resolved
@@ -4,13 +4,9 @@
 #   jupytext:
 #     text_representation:
 #       extension: .py
-<<<<<<< HEAD
-#       jupytext_version: 1.14.4
-=======
 #       format_name: percent
 #       format_version: '1.3'
 #       jupytext_version: 1.11.2
->>>>>>> 74a33665
 #   kernelspec:
 # ---
 
