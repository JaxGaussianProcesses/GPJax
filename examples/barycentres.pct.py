--- conflicted
+++ resolved
@@ -130,13 +130,8 @@
 # advice on selecting an appropriate kernel.
 
 
-<<<<<<< HEAD
-# %%
-def fit_gp(x: jax.Array, y: jax.Array) -> dx.MultivariateNormalTri:
-=======
 # %% vscode={"languageId": "python"}
 def fit_gp(x: jax.Array, y: jax.Array) -> tfd.MultivariateNormalFullCovariance:
->>>>>>> 74a33665
     if y.ndim == 1:
         y = y.reshape(-1, 1)
     D = gpx.Dataset(X=x, y=y)
@@ -169,11 +164,7 @@
 # using broadcasting in `tensordot`.
 
 
-<<<<<<< HEAD
 # %%
-=======
-# %% vscode={"languageId": "python"}
->>>>>>> 74a33665
 def sqrtm(A: jax.Array):
     return jnp.real(jsl.sqrtm(A))
 
@@ -227,12 +218,7 @@
 # uncertainty bands are sensible.
 
 
-<<<<<<< HEAD
-
 # %%
-=======
-# %% vscode={"languageId": "python"}
->>>>>>> 74a33665
 def plot(
     dist: tfd.MultivariateNormalTriL,
     ax,
