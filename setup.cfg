[bumpversion]
current_version = 0.5.0

[pytest]
testpaths = tests/

[flake8]
max-line-length = 88
max-complexity = 12
ignore = E501
select = C,E,F,W,B,B9
<<<<<<< HEAD
extend-ignore = E203, W503, F722, F821
=======
extend-ignore = E203, W503
exclude =
    versioneer.py
    jaxutils/_version.py

>>>>>>> 696ed9d4

[tool:mypy]
warn_unused_ignores = True
warn_redundant_casts = True
ignore_missing_imports = True

[mypy-pdoc.test.example_pkg.*]
ignore_errors = True

[tool:pytest]
testpaths = tests/

[tool:pydocstyle]
convention = google

[isort]
profile = black

[metadata]
license_files = LICENSE.txt

[versioneer]
    VCS = git
    style = pep440
    versionfile_source = gpjax/_version.py
    versionfile_build = gpjax/_version.py
    tag_prefix = v<|MERGE_RESOLUTION|>--- conflicted
+++ resolved
@@ -9,15 +9,11 @@
 max-complexity = 12
 ignore = E501
 select = C,E,F,W,B,B9
-<<<<<<< HEAD
 extend-ignore = E203, W503, F722, F821
-=======
-extend-ignore = E203, W503
 exclude =
     versioneer.py
     jaxutils/_version.py
 
->>>>>>> 696ed9d4
 
 [tool:mypy]
 warn_unused_ignores = True
