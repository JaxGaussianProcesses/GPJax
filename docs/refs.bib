--- conflicted
+++ resolved
@@ -96,17 +96,21 @@
 }
 
 @article{lao2020tfp,
-<<<<<<< HEAD
   title   = {tfp. mcmc: Modern Markov chain Monte Carlo tools built for modern hardware},
   author  = {Lao, Junpeng and Suter, Christopher and Langmore, Ian and Chimisov, Cyril and Saxena, Ashish and Sountsov, Pavel and Moore, Dave and Saurous, Rif A and Hoffman, Matthew D and Dillon, Joshua V},
   journal = {arXiv preprint arXiv:2002.01184},
   year    = {2020}
-=======
-  title={tfp. mcmc: Modern Markov chain Monte Carlo tools built for modern hardware},
-  author={Lao, Junpeng and Suter, Christopher and Langmore, Ian and Chimisov, Cyril and Saxena, Ashish and Sountsov, Pavel and Moore, Dave and Saurous, Rif A and Hoffman, Matthew D and Dillon, Joshua V},
-  journal={arXiv preprint arXiv:2002.01184},
-  year={2020}
->>>>>>> 21a12df8
+}
+
+@inproceedings{wilson2020efficient,
+author = {Wilson, James T. and Borovitskiy, Viacheslav and Terenin, Alexander and Mostowsky, Peter and Deisenroth, Marc Peter},
+title = {Efficiently Sampling Functions from {G}aussian Process Posteriors},
+year = {2020},
+publisher = {JMLR.org},
+booktitle = {Proceedings of the 37th International Conference on Machine Learning},
+articleno = {953},
+numpages = {11},
+series = {ICML'20}
 }
 
 @inproceedings{wilson2020efficient,
