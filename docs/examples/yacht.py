--- conflicted
+++ resolved
@@ -167,15 +167,10 @@
 
 # %%
 n_train, n_covariates = scaled_Xtr.shape
-<<<<<<< HEAD
-kernel = gpx.kernels.RBF(
-    active_dims=list(range(n_covariates)), lengthscale=np.ones((n_covariates,))
-=======
 kernel = gpx.RBF(
     active_dims=list(range(n_covariates)),
     variance=np.var(scaled_ytr),
     lengthscale=0.1 * np.ones((n_covariates,)),
->>>>>>> ac475762
 )
 meanf = gpx.mean_functions.Zero()
 prior = gpx.gps.Prior(mean_function=meanf, kernel=kernel)
@@ -193,12 +188,7 @@
 # %%
 training_data = gpx.Dataset(X=scaled_Xtr, y=scaled_ytr)
 
-<<<<<<< HEAD
-negative_mll = jit(gpx.objectives.ConjugateMLL(negative=True))
-optimiser = ox.adamw(0.05)
-=======
 negative_mll = jit(gpx.ConjugateMLL(negative=True))
->>>>>>> ac475762
 
 opt_posterior, history = gpx.fit_scipy(
     model=posterior,
