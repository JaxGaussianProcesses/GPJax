--- conflicted
+++ resolved
@@ -17,65 +17,60 @@
 | [**Documentation**](https://gpjax.readthedocs.io/en/latest/)
 | [**Slack Community**](https://join.slack.com/t/gpjax/shared_invite/zt-1da57pmjn-rdBCVg9kApirEEn2E5Q2Zw)
 
-<<<<<<< HEAD
-GPJax aims to provide a low-level interface to Gaussian process (GP) models in [Jax](https://github.com/google/jax), structured to give researchers maximum flexibility in extending the code to suit their own needs. The idea is that the code should be as close as possible to the maths we write on paper when working with GP models.
-=======
-`GPJax` is a didactic Gaussian process library that supports GPU acceleration and just-in-time compilation thanks to its [`Jax`](https://github.com/google/jax) backend. We seek to provide a flexible API as close as possible to how the underlying mathematics is written on paper.
->>>>>>> a4349367
+GPJax aims to provide a low-level interface to Gaussian process (GP) models in
+[Jax](https://github.com/google/jax), structured to give researchers maximum
+flexibility in extending the code to suit their own needs. The idea is that the
+code should be as close as possible to the maths we write on paper when working
+with GP models.
 
 # Package support
 
-<<<<<<< HEAD
-GPJax was founded by [Thomas Pinder](https://github.com/thomaspinder). Today, the maintenance of GPJax is undertaken by [Thomas Pinder](https://github.com/thomaspinder) and [Daniel Dodd](https://github.com/Daniel-Dodd).
-
-We would be delighted to receive contributions from interested individuals and groups. To learn how you can get involved, please read our [guide for contributing](https://github.com/JaxGaussianProcesses/GPJax/blob/master/CONTRIBUTING.md). If you have any questions, we encourage you to [open an issue](https://github.com/JaxGaussianProcesses/GPJax/issues/new/choose). For broader conversations, such as best GP fitting practices or questions about the mathematics of GPs, we invite you to [open a discussion](https://github.com/JaxGaussianProcesses/GPJax/discussions).
-
-Feel free to join our [Slack Channel](https://join.slack.com/t/gpjax/shared_invite/zt-1da57pmjn-rdBCVg9kApirEEn2E5Q2Zw), where we can discuss the development of GPJax and broader support for Gaussian process modelling.
-=======
-`GPJax` was created by [Thomas Pinder](https://github.com/thomaspinder). Today, maintenance is undertaken by Thomas and [Daniel Dodd](https://github.com/Daniel-Dodd).
-
-Everyone can contribute to `GPJax`, and we value everyone’s contributions. There are several ways to contribute, including:
-
-We welcome pull requests (PRs) from new contributors. Before contributing, please read our [guide for contributing](https://github.com/thomaspinder/GPJax/blob/master/CONTRIBUTING.md). If you have any questions, feel free to [open an issue](https://github.com/thomaspinder/GPJax/issues/new/choose). For broader discussions, such as best GP fitting practices, technical questions surrounding the mathematics of GPs, we encourage you to [open a discussion](https://github.com/thomaspinder/GPJax/discussions).
-
-Feel free to chat to us on [Slack](https://join.slack.com/t/gpjax/shared_invite/zt-1da57pmjn-rdBCVg9kApirEEn2E5Q2Zw) where we can discuss the development of GPJax and broader support for Gaussian process modelling.
->>>>>>> a4349367
+GPJax was founded by [Thomas Pinder](https://github.com/thomaspinder). Today,
+the maintenance of GPJax is undertaken by [Thomas
+Pinder](https://github.com/thomaspinder) and [Daniel
+Dodd](https://github.com/Daniel-Dodd).
+
+We would be delighted to receive contributions from interested individuals and
+groups. To learn how you can get involved, please read our [guide for
+contributing](https://github.com/JaxGaussianProcesses/GPJax/blob/master/CONTRIBUTING.md).
+If you have any questions, we encourage you to [open an
+issue](https://github.com/JaxGaussianProcesses/GPJax/issues/new/choose). For
+broader conversations, such as best GP fitting practices or questions about the
+mathematics of GPs, we invite you to [open a
+discussion](https://github.com/JaxGaussianProcesses/GPJax/discussions).
+
+Feel free to join our [Slack
+Channel](https://join.slack.com/t/gpjax/shared_invite/zt-1da57pmjn-rdBCVg9kApirEEn2E5Q2Zw),
+where we can discuss the development of GPJax and broader support for Gaussian
+process modelling.
 
 # Supported methods and interfaces
 
-<<<<<<< HEAD
 ## Notebook examples
-=======
-#### Examples
->>>>>>> a4349367
 
 > - [**Conjugate Inference**](https://gpjax.readthedocs.io/en/latest/examples/regression.html)
 > - [**Classification with MCMC**](https://gpjax.readthedocs.io/en/latest/examples/classification.html)
 > - [**Sparse Variational Inference**](https://gpjax.readthedocs.io/en/latest/examples/uncollapsed_vi.html)
 > - [**BlackJax Integration**](https://gpjax.readthedocs.io/en/latest/examples/classification.html)
 > - [**Laplace Approximation**](https://gpjax.readthedocs.io/en/latest/examples/classification.html#Laplace-approximation)
-> - [**TensorFlow Probability Integration**](https://gpjax.readthedocs.io/en/latest/examples/tfp_integration.html)
 > - [**Inference on Non-Euclidean Spaces**](https://gpjax.readthedocs.io/en/latest/examples/kernels.html#Custom-Kernel)
 > - [**Inference on Graphs**](https://gpjax.readthedocs.io/en/latest/examples/graph_kernels.html)
 > - [**Learning Gaussian Process Barycentres**](https://gpjax.readthedocs.io/en/latest/examples/barycentres.html)
 > - [**Deep Kernel Regression**](https://gpjax.readthedocs.io/en/latest/examples/haiku.html)
-> - [**Natural Gradients**](https://gpjax.readthedocs.io/en/latest/examples/natgrads.html)
-
-<<<<<<< HEAD
+
 ## Guides for customisation
 > 
 > - [**Custom kernels**](https://gpjax.readthedocs.io/en/latest/examples/kernels.html#Custom-Kernel)
 > - [**UCI regression**](https://gpjax.readthedocs.io/en/latest/examples/yacht.html)
-=======
-#### Guides for customisation
->>>>>>> a4349367
 
 ## Conversion between `.ipynb` and `.py`
-Above examples are stored in [examples](examples) directory in the double percent (`py:percent`) format. Checkout [jupytext using-cli](https://jupytext.readthedocs.io/en/latest/using-cli.html) for more info.
+Above examples are stored in [examples](examples) directory in the double
+percent (`py:percent`) format. Checkout [jupytext
+using-cli](https://jupytext.readthedocs.io/en/latest/using-cli.html) for more
+info.
 
 * To convert `example.py` to `example.ipynb`, run:
 
-<<<<<<< HEAD
 ```bash
 jupytext --to notebook example.py
 ```
@@ -88,8 +83,6 @@
 
 # Simple example
 
-=======
->>>>>>> a4349367
 Let us import some dependencies and simulate a toy dataset $\mathcal{D}$.
 
 ```python
@@ -97,7 +90,6 @@
 from jax import grad, jit
 import jax.numpy as jnp
 import jax.random as jr
-import gpjax.kernels as jk
 import optax as ox
 
 key = jr.PRNGKey(123)
@@ -108,108 +100,55 @@
 x = jr.uniform(key=key, minval=-3.0, maxval=3.0, shape=(n,1)).sort()
 y = f(x) + jr.normal(key, shape=(n,1))
 D = gpx.Dataset(X=x, y=y)
-```
-
-The function of interest here, $f(\cdot)$, is sinusoidal, but our observations of it have been perturbed by Gaussian noise. We aim to utilise a Gaussian process to try and recover this latent function.
-
-<<<<<<< HEAD
-## 1. Constructing the prior and posterior
-=======
-#### 1. Constructing the prior and posterior
->>>>>>> a4349367
-
-We begin by defining a zero-mean Gaussian process prior with a radial basis function kernel and assume the likelihood to be Gaussian.
-
-```python
-<<<<<<< HEAD
-prior = gpx.Prior(kernel = jk.RBF())
-=======
-prior = gpx.Prior(kernel = gpx.RBF())
->>>>>>> a4349367
+
+# Construct the prior
+meanf = gpx.neab.mean_functions.Zero()
+kernel = gpx.kernels.RBF()
+prior = gpx.Prior(mean_function=meanf, kernel = kernel)
+
+# Define a likelihood
 likelihood = gpx.Gaussian(num_datapoints = n)
-```
-
-Similar to how we would write on paper, the posterior is constructed by the product of our prior with our likelihood.
-
-```python
+
+# Construct the posterior
 posterior = prior * likelihood
-```
-
-<<<<<<< HEAD
-## 2. Learning hyperparameters
-=======
-#### 2. Learning hyperparameters
->>>>>>> a4349367
-
-Equipped with the posterior, we seek to learn the model's hyperparameters through gradient-optimisation of the marginal log-likelihood. We this below, adding Jax's [just-in-time (JIT)](https://jax.readthedocs.io/en/latest/jax-101/02-jitting.html) compilation to accelerate training. 
-
-```python
-<<<<<<< HEAD
-mll = jit(posterior.marginal_log_likelihood(D, negative=True))
-=======
-mll = jit(posterior.marginal_log_likelihood(training, negative=True))
->>>>>>> a4349367
-```
-
-For purposes of optimisation, we'll use optax's Adam.
-```
-opt = ox.adam(learning_rate=1e-3)
-```
-
-We define an initial parameter state through the `initialise` callable.
-
-```python
-parameter_state = gpx.initialise(posterior, key=key)
-```
-
-Finally, we run an optimisation loop using the Adam optimiser via the `fit` callable.
-
-```python
-<<<<<<< HEAD
-inference_state = gpx.fit(mll, parameter_state, opt, num_iters=500)
-```
-
-## 3. Making predictions
-=======
-inference_state = gpx.fit(mll, parameter_state, opt, n_iters=500)
-```
-
-#### 3. Making predictions
->>>>>>> a4349367
-
-Using our learned hyperparameters, we can obtain the posterior distribution of the latent function at novel test points.
-
-```python
-learned_params, _ = inference_state.unpack()
+
+# Define an optimiser
+optimiser = ox.adam(learning_rate=1e-2)
+
+# Define the marginal log-likelihood
+negative_mll = jit(gpx.objectives.ConjugateMLL(negative=True))
+
+# Obtain Type 2 MLEs of the hyperparameters
+opt_posterior, history = gpx.fit(
+    model=posterior,
+    objective=negative_mll,
+    train_data=D,
+    optim=optimiser,
+    num_iters=500,
+    safe=True
+)
+
+# Infer the predictive posterior distribution
 xtest = jnp.linspace(-3., 3., 100).reshape(-1, 1)
-
-<<<<<<< HEAD
-latent_distribution = posterior(learned_params, D)(xtest)
-predictive_distribution = likelihood(learned_params, latent_distribution)
-=======
-latent_distribution = posterior(training, learned_params)(xtest)
-predictive_distribution = likelihood(latent_distribution, params)
->>>>>>> a4349367
-
-predictive_mean = predictive_distribution.mean()
-predictive_cov = predictive_distribution.covariance()
+latent_dist = opt_posterior(xtest, D)
+predictive_dist = opt_posterior.likelihood(latent_dist)
+
+# Obtain the predictive mean and standard deviation
+pred_mean = predictive_dist.mean()
+pred_std = predictive_dist.stddev()
 ```
 
 # Installation
 
-<<<<<<< HEAD
 ## Stable version
-=======
-#### Stable version
->>>>>>> a4349367
-
-The latest stable version of GPJax can be installed via [`pip`](https://pip.pypa.io/en/stable/):
+
+The latest stable version of GPJax can be installed via
+pip:
 
 ```bash
 pip install gpjax
 ```
 
-<<<<<<< HEAD
 > **Note**
 >
 > We recommend you check your installation version:
@@ -217,9 +156,6 @@
 > python -c 'import gpjax; print(gpjax.__version__)'
 > ```
 
-=======
-#### Development version
->>>>>>> a4349367
 
 
 ## Development version
@@ -227,11 +163,12 @@
 >
 > This version is possibly unstable and may contain bugs. 
 
-Clone a copy of the repository to your local machine and run the setup configuration in development mode.
+Clone a copy of the repository to your local machine and run the setup
+configuration in development mode.
 ```bash
 git clone https://github.com/JaxGaussianProcesses/GPJax.git
 cd GPJax
-python setup.py develop
+poetry install
 ```
 
 > **Note**
@@ -245,7 +182,7 @@
 > and recommend you check your installation passes the supplied unit tests:
 >
 > ```python
-> python -m pytest tests/
+> poetry run pytest
 > ```
 
 # Citing GPJax
